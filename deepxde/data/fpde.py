--- conflicted
+++ resolved
@@ -7,10 +7,7 @@
 from .pde import PDE
 from .. import backend as bkd
 from .. import config
-<<<<<<< HEAD
-from ..backend import is_tensor, tf, backend_name
-=======
->>>>>>> 9bd09bbc
+from ..backend import is_tensor, backend_name
 from ..utils import array_ops_compat, run_if_all_none
 
 
