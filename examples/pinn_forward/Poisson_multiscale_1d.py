"""Backend supported: tensorflow.compat.v1, paddle

Implementation of the Poisson 1D example in paper https://arxiv.org/abs/2012.10047.
References:
    https://github.com/PredictiveIntelligenceLab/MultiscalePINNs.
"""
import deepxde as dde
import numpy as np
<<<<<<< HEAD
# from deepxde.backend import tf
import paddle
import os
task_name = os.path.basename(__file__).split(".")[0]

# 创建任务日志文件夹
log_dir = f"./{task_name}"
os.makedirs(f"{log_dir}", exist_ok=True)
=======
from deepxde import backend as bkd
>>>>>>> d14162b9

A = 2
B = 50


def pde(x, y):
    dy_xx = dde.grad.hessian(y, x)
    # return (
    #     dy_xx
    #     + (np.pi * A) ** 2 * tf.sin(np.pi * A * x)
    #     + 0.1 * (np.pi * B) ** 2 * tf.sin(np.pi * B * x)
    # )
    return (
        dy_xx
        + (np.pi * A) ** 2 * bkd.sin(np.pi * A * x)
        + 0.1 * (np.pi * B) ** 2 * bkd.sin(np.pi * B * x)
    )


def func(x):
    return np.sin(np.pi * A * x) + 0.1 * np.sin(np.pi * B * x)


geom = dde.geometry.Interval(0, 1)
bc = dde.icbc.DirichletBC(geom, func, lambda _, on_boundary: on_boundary)
data = dde.data.PDE(
    geom,
    pde,
    bc,
    1280,
    2,
    train_distribution="pseudo",
    solution=func,
    num_test=10000,
)

layer_size = [1] + [100] * 3 + [1]
activation = "tanh"
initializer = "Glorot uniform"
net = dde.nn.MsFFN(layer_size, activation, initializer, sigmas=[1, 10], task_name=task_name)

model = dde.Model(data, net)
model.compile(
    "adam",
    lr=0.001,
    metrics=["l2 relative error"],
    decay=("inverse time", 2000, 0.9),
)

pde_residual_resampler = dde.callbacks.PDEResidualResampler(period=1)
model.train(iterations=20000, callbacks=[pde_residual_resampler])

dde.saveplot(model.losshistory, model.train_state, issave=True, isplot=True)<|MERGE_RESOLUTION|>--- conflicted
+++ resolved
@@ -6,18 +6,8 @@
 """
 import deepxde as dde
 import numpy as np
-<<<<<<< HEAD
-# from deepxde.backend import tf
-import paddle
-import os
-task_name = os.path.basename(__file__).split(".")[0]
+from deepxde import backend as bkd
 
-# 创建任务日志文件夹
-log_dir = f"./{task_name}"
-os.makedirs(f"{log_dir}", exist_ok=True)
-=======
-from deepxde import backend as bkd
->>>>>>> d14162b9
 
 A = 2
 B = 50
