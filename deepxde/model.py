--- conflicted
+++ resolved
@@ -167,11 +167,7 @@
     def _compile_tensorflow(self, lr, loss_fn, decay, loss_weights):
         """tensorflow"""
 
-<<<<<<< HEAD
-        @tf.function()
-=======
         @tf.function(jit_compile=config.xla_jit)
->>>>>>> 4cd2178d
         def outputs(training, inputs):
             return self.net(inputs, training=training)
 
@@ -193,21 +189,13 @@
                 losses *= loss_weights
             return outputs_, losses
 
-<<<<<<< HEAD
-        @tf.function
-=======
         @tf.function(jit_compile=config.xla_jit)
->>>>>>> 4cd2178d
         def outputs_losses_train(inputs, targets, auxiliary_vars):
             return outputs_losses(
                 True, inputs, targets, auxiliary_vars, self.data.losses_train
             )
 
-<<<<<<< HEAD
-        @tf.function
-=======
         @tf.function(jit_compile=config.xla_jit)
->>>>>>> 4cd2178d
         def outputs_losses_test(inputs, targets, auxiliary_vars):
             return outputs_losses(
                 False, inputs, targets, auxiliary_vars, self.data.losses_test
@@ -218,12 +206,7 @@
         opt = optimizers.get(self.opt_name, learning_rate=lr, decay=decay)
         
 
-<<<<<<< HEAD
-        #@tf.function(jit_compile=True)
-        @tf.function
-=======
         @tf.function(jit_compile=config.xla_jit)
->>>>>>> 4cd2178d
         def train_step(inputs, targets, auxiliary_vars):
             # inputs and targets are np.ndarray and automatically converted to Tensor.
             with tf.GradientTape() as tape:
