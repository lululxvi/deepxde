__all__ = ["LossHistory", "Model", "TrainState"]

import pickle
from collections import OrderedDict

import numpy as np
import paddle
from . import config
from . import display
from . import gradients as grad
from . import losses as losses_module
from . import metrics as metrics_module
from . import optimizers
from . import utils
from .backend import backend_name, tf, torch, jax, paddle
from .callbacks import CallbackList

LOSS_FLAG = False
class Model:
    """A ``Model`` trains a ``NN`` on a ``Data``.

    Args:
        data: ``deepxde.data.Data`` instance.
        net: ``deepxde.nn.NN`` instance.
    """

    def __init__(self, data, net):
        self.data = data
        self.net = net

        self.opt_name = None
        self.batch_size = None
        self.callbacks = None
        self.metrics = None
        self.external_trainable_variables = []
        self.train_state = TrainState()
        self.losshistory = LossHistory()
        self.stop_training = False
        self.lr_scheduler = None

        # Backend-dependent attributes
        self.opt = None
        # Tensor or callable
        self.outputs = None
        self.outputs_losses_train = None
        self.outputs_losses_test = None
        self.train_step = None
        if backend_name == "tensorflow.compat.v1":
            self.sess = None
            self.saver = None
            self.extra_fetch_var = []  # for later access
        elif backend_name == "pytorch":
            self.lr_scheduler = None
        elif backend_name == "jax":
            self.opt_state = None
            self.params = None
        elif backend_name == "paddle":
            if not paddle.in_dynamic_mode():
                self.static_start_up = None
                self.exe = None
                self.start_up_program = None
                self.feeds = dict()
                self.fetches = dict()

                #train elements
                self.train_program = None
                self.train_targets = dict()
                self.train_losses = None
                self.train_outputs = None

                # test elements
                self.test_program = None
                self.test_targets = dict()
                self.test_losses = None
                self.test_outputs = None
                self.var_list = []
                self.extra_fetch_var = []


    @utils.timing
    def compile(
        self,
        optimizer,
        lr=None,
        loss="MSE",
        metrics=None,
        decay=None,
        loss_weights=None,
        external_trainable_variables=None,
    ):
        """Configures the model for training.
        loss="mean l2 relative error",
        Args:
            optimizer: String name of an optimizer, or a backend optimizer class
                instance.
            lr (float): The learning rate. For L-BFGS, use
                ``dde.optimizers.set_LBFGS_options`` to set the hyperparameters.
            loss: If the same loss is used for all errors, then `loss` is a String name
                of a loss function or a loss function. If different errors use
                different losses, then `loss` is a list whose size is equal to the
                number of errors.
            metrics: List of metrics to be evaluated by the model during training.
            decay (tuple): Name and parameters of decay to the initial learning rate.
                One of the following options:

                - For backend TensorFlow 1.x:

                    - `inverse_time_decay <https://www.tensorflow.org/api_docs/python/tf/compat/v1/train/inverse_time_decay>`_: ("inverse time", decay_steps, decay_rate)
                    - `cosine_decay <https://www.tensorflow.org/api_docs/python/tf/compat/v1/train/cosine_decay>`_: ("cosine", decay_steps, alpha)

                - For backend TensorFlow 2.x:

                    - `InverseTimeDecay <https://www.tensorflow.org/api_docs/python/tf/keras/optimizers/schedules/InverseTimeDecay>`_: ("inverse time", decay_steps, decay_rate)
                    - `CosineDecay <https://www.tensorflow.org/api_docs/python/tf/keras/optimizers/schedules/CosineDecay>`_: ("cosine", decay_steps, alpha)

                - For backend PyTorch:

                    - `StepLR <https://pytorch.org/docs/stable/generated/torch.optim.lr_scheduler.StepLR.html>`_: ("step", step_size, gamma)

            loss_weights: A list specifying scalar coefficients (Python floats) to
                weight the loss contributions. The loss value that will be minimized by
                the model will then be the weighted sum of all individual losses,
                weighted by the `loss_weights` coefficients.
            external_trainable_variables: A trainable ``dde.Variable`` object or a list
                of trainable ``dde.Variable`` objects. The unknown parameters in the
                physics systems that need to be recovered. If the backend is
                tensorflow.compat.v1, `external_trainable_variables` is ignored, and all
                trainable ``dde.Variable`` objects are automatically collected.
        """
        print("Compiling model...")
        self.opt_name = optimizer
        loss_fn = losses_module.get(loss)
        self.losshistory.set_loss_weights(loss_weights)
        if external_trainable_variables is None:
            self.external_trainable_variables = []
        else:
            if backend_name == "tensorflow.compat.v1":
                print(
                    "Warning: For the backend tensorflow.compat.v1, "
                    "`external_trainable_variables` is ignored, and all trainable "
                    "``tf.Variable`` objects are automatically collected."
                )
            if not isinstance(external_trainable_variables, list):
                external_trainable_variables = [external_trainable_variables]
            self.external_trainable_variables = external_trainable_variables

        if backend_name == "tensorflow.compat.v1":
            self._compile_tensorflow_compat_v1(lr, loss_fn, decay, loss_weights)
        elif backend_name == "tensorflow":
            self._compile_tensorflow(lr, loss_fn, decay, loss_weights)
        elif backend_name == "pytorch":
            self._compile_pytorch(lr, loss_fn, decay, loss_weights)
        elif backend_name == "jax":
            self._compile_jax(lr, loss_fn, decay, loss_weights)
        elif backend_name == "paddle":
            if paddle.in_dynamic_mode():
                self._compile_paddle(lr, loss_fn, decay, loss_weights)
            else:
                self._compile_paddle_static(lr, loss_fn, decay, loss_weights)
        # metrics may use model variables such as self.net, and thus are instantiated
        # after backend compile.
        metrics = metrics or []
        self.metrics = [metrics_module.get(m) for m in metrics]

    def _compile_tensorflow_compat_v1(self, lr, loss_fn, decay, loss_weights):
        """tensorflow.compat.v1"""
        if not self.net.built:
            self.net.build()
        if self.sess is None:
            if config.xla_jit:
                cfg = tf.ConfigProto()
                cfg.graph_options.optimizer_options.global_jit_level = (
                    tf.OptimizerOptions.ON_2
                )
                self.sess = tf.Session(config=cfg)
            else:
                self.sess = tf.Session()
            self.saver = tf.train.Saver(max_to_keep=None)

        def losses(losses_fn):
            # Data losses
            losses = losses_fn(
                self.net.targets, self.net.outputs, loss_fn, self.net.inputs, self
            )
            if not isinstance(losses, list):
                losses = [losses]
            # Regularization loss
            if self.net.regularizer is not None:
                losses.append(tf.losses.get_regularization_loss())
            losses = tf.convert_to_tensor(losses)
            # Weighted losses
            if loss_weights is not None:
                losses *= loss_weights
            return losses

        losses_train = losses(self.data.losses_train)
        losses_test = losses(self.data.losses_test)
        total_loss = tf.math.reduce_sum(losses_train)

        # Tensors
        self.outputs = self.net.outputs
        self.outputs_losses_train = [self.net.outputs, losses_train]
        self.outputs_losses_test = [self.net.outputs, losses_test]
        self.train_step = optimizers.get(
            total_loss, self.opt_name, learning_rate=lr, decay=decay
        )

    def _compile_tensorflow(self, lr, loss_fn, decay, loss_weights):
        """tensorflow"""

        @tf.function(jit_compile=config.xla_jit)
        def outputs(training, inputs):
            return self.net(inputs, training=training)

        def outputs_losses(training, inputs, targets, auxiliary_vars, losses_fn):
            self.net.auxiliary_vars = auxiliary_vars
            # Don't call outputs() decorated by @tf.function above, otherwise the
            # gradient of outputs wrt inputs will be lost here.
            outputs_ = self.net(inputs, training=training)
            # Data losses
            losses = losses_fn(targets, outputs_, loss_fn, inputs, self)
            if not isinstance(losses, list):
                losses = [losses]
            # Regularization loss
            if self.net.regularizer is not None:
                losses += [tf.math.reduce_sum(self.net.losses)]
            losses = tf.convert_to_tensor(losses)
            # Weighted losses
            if loss_weights is not None:
                losses *= loss_weights
            return outputs_, losses

        @tf.function(jit_compile=config.xla_jit)
        def outputs_losses_train(inputs, targets, auxiliary_vars):
            return outputs_losses(
                True, inputs, targets, auxiliary_vars, self.data.losses_train
            )

        @tf.function(jit_compile=config.xla_jit)
        def outputs_losses_test(inputs, targets, auxiliary_vars):
            return outputs_losses(
                False, inputs, targets, auxiliary_vars, self.data.losses_test
            )

        opt = optimizers.get(self.opt_name, learning_rate=lr, decay=decay)

        @tf.function(jit_compile=config.xla_jit)
        def train_step(inputs, targets, auxiliary_vars):
            # inputs and targets are np.ndarray and automatically converted to Tensor.
            with tf.GradientTape() as tape:
                losses = outputs_losses_train(inputs, targets, auxiliary_vars)[1]
                total_loss = tf.math.reduce_sum(losses)
            trainable_variables = (
                self.net.trainable_variables + self.external_trainable_variables
            )
            grads = tape.gradient(total_loss, trainable_variables)
            opt.apply_gradients(zip(grads, trainable_variables))

        def train_step_tfp(
            inputs, targets, auxiliary_vars, previous_optimizer_results=None
        ):
            def build_loss():
                losses = outputs_losses_train(inputs, targets, auxiliary_vars)[1]
                return tf.math.reduce_sum(losses)

            trainable_variables = (
                self.net.trainable_variables + self.external_trainable_variables
            )
            return opt(trainable_variables, build_loss, previous_optimizer_results)

        # Callables
        self.outputs = outputs
        self.outputs_losses_train = outputs_losses_train
        self.outputs_losses_test = outputs_losses_test
        self.train_step = (
            train_step
            if not optimizers.is_external_optimizer(self.opt_name)
            else train_step_tfp
        )

    def _compile_pytorch(self, lr, loss_fn, decay, loss_weights):
        """pytorch"""

        def outputs(training, inputs):
            self.net.train(mode=training)
            with torch.no_grad():
                if isinstance(inputs, tuple):
                    inputs = tuple(map(torch.as_tensor, inputs))
                else:
                    inputs = torch.as_tensor(inputs)
                return self.net(inputs)

        def outputs_losses(training, inputs, targets, losses_fn):
            self.net.train(mode=training)
            if isinstance(inputs, tuple):
                inputs = tuple(
                    map(lambda x: torch.as_tensor(x).requires_grad_(), inputs)
                )
            else:
                inputs = torch.as_tensor(inputs)
                inputs.requires_grad_()

            # file_name1 = 'pytorch_net_input'
            # with open(file_name1,'ab') as f1:
            #     np.savetxt(f1,utils.to_numpy(inputs),delimiter=",")

            outputs_ = self.net(inputs)

            # file_name = 'pytorch_net_output'
            # with open(file_name,'ab') as f:
            #     np.savetxt(f,utils.to_numpy(outputs_),delimiter=",")

            # Data losses
            if targets is not None:
                targets = torch.as_tensor(targets)
            losses = losses_fn(targets, outputs_, loss_fn, inputs, self)
            if not isinstance(losses, list):
                losses = [losses]
            losses = torch.stack(losses)

            # file_name2 = 'pytorch_losses'
            # with open(file_name2,'ab') as f2:
            #     np.savetxt(f2,utils.to_numpy(losses),delimiter=",")
            # Weighted losses
            if loss_weights is not None:
                losses *= torch.as_tensor(loss_weights)
            # Clear cached Jacobians and Hessians.
            grad.clear()
            return outputs_, losses

        def outputs_losses_train(inputs, targets):
            return outputs_losses(True, inputs, targets, self.data.losses_train)

        def outputs_losses_test(inputs, targets):
            return outputs_losses(False, inputs, targets, self.data.losses_test)

        # Another way is using per-parameter options
        # https://pytorch.org/docs/stable/optim.html#per-parameter-options,
        # but not all optimizers (such as L-BFGS) support this.
        trainable_variables = (
            list(self.net.parameters()) + self.external_trainable_variables
        )
        if self.net.regularizer is None:
            self.opt, self.lr_scheduler = optimizers.get(
                trainable_variables, self.opt_name, learning_rate=lr, decay=decay
            )
        else:
            if self.net.regularizer[0] == "l2":
                self.opt, self.lr_scheduler = optimizers.get(
                    trainable_variables,
                    self.opt_name,
                    learning_rate=lr,
                    decay=decay,
                    weight_decay=self.net.regularizer[1],
                )
            else:
                raise NotImplementedError(
                    f"{self.net.regularizer[0]} regularizaiton to be implemented for "
                    "backend pytorch."
                )

        def train_step(inputs, targets):
            def closure():
                losses = outputs_losses_train(inputs, targets)[1]
                total_loss = torch.sum(losses)

                if LOSS_FLAG:
                    print(f"{total_loss.item():.10f}")

                self.opt.zero_grad()
                total_loss.backward()
                return total_loss

            self.opt.step(closure)
            if self.lr_scheduler is not None:
                self.lr_scheduler.step()

        # Callables
        self.outputs = outputs
        self.outputs_losses_train = outputs_losses_train
        self.outputs_losses_test = outputs_losses_test
        self.train_step = train_step

    def _compile_jax(self, lr, loss_fn, decay, loss_weights):
        """jax"""
        # Initialize the network's parameters
        key = jax.random.PRNGKey(config.jax_random_seed)
        self.net.params = self.net.init(key, self.data.test()[0])
        self.params = [self.net.params, self.external_trainable_variables]
        # TODO: learning rate decay
        self.opt = optimizers.get(self.opt_name, learning_rate=lr)
        self.opt_state = self.opt.init(self.params)

        @jax.jit
        def outputs(params, training, inputs):
            return self.net.apply(params, inputs, training=training)

        def outputs_losses(params, training, inputs, targets, losses_fn):
            nn_params, ext_params = params
            # TODO: Add auxiliary vars
            def outputs_fn(inputs):
                return self.net.apply(nn_params, inputs, training=training)

            outputs_ = self.net.apply(nn_params, inputs, training=training)
            # Data losses
            # We use aux so that self.data.losses is a pure function.
            aux = [outputs_fn, ext_params] if ext_params else [outputs_fn]
            losses = losses_fn(targets, outputs_, loss_fn, inputs, self, aux=aux)
            # TODO: Add regularization loss, weighted losses
            if not isinstance(losses, list):
                losses = [losses]
            losses = jax.numpy.asarray(losses)
            return outputs_, losses

        @jax.jit
        def outputs_losses_train(params, inputs, targets):
            return outputs_losses(params, True, inputs, targets, self.data.losses_train)

        @jax.jit
        def outputs_losses_test(params, inputs, targets):
            return outputs_losses(params, False, inputs, targets, self.data.losses_test)

        @jax.jit
        def train_step(params, opt_state, inputs, targets):
            def loss_function(params):
                return jax.numpy.sum(outputs_losses_train(params, inputs, targets)[1])

            grad_fn = jax.grad(loss_function)
            grads = grad_fn(params)
            updates, new_opt_state = self.opt.update(grads, opt_state)
            new_params = optimizers.apply_updates(params, updates)
            return new_params, new_opt_state

        # Pure functions
        self.outputs = outputs
        self.outputs_losses_train = outputs_losses_train
        self.outputs_losses_test = outputs_losses_test
        self.train_step = train_step

    def _compile_paddle(self, lr, loss_fn, decay, loss_weights):
        """paddle"""

        def outputs(training, inputs):
            if training:
                self.net.train()
            else:
                self.net.eval()
            with paddle.no_grad():
                return self.net(paddle.to_tensor(inputs))

        def outputs_losses(training, inputs, targets, losses_fn):
            if training:
                self.net.train()
            else:
                self.net.eval()
            inputs = paddle.to_tensor(inputs, stop_gradient=False)
            outputs_ = self.net(inputs)

            # Data losses
            if targets is not None:
                targets = paddle.to_tensor(targets)
            losses = losses_fn(targets, outputs_, loss_fn, inputs, self)
            if not isinstance(losses, list):
                losses = [losses]
            # TODO: regularization
            losses = paddle.concat(losses, axis=0)

            # Weighted losses
            if loss_weights is not None:
                losses *= paddle.to_tensor(loss_weights)
            # Clear cached Jacobians and Hessians.
            grad.clear()

            return outputs_, losses

        def outputs_losses_train(inputs, targets):
            return outputs_losses(True, inputs, targets, self.data.losses_train)

        def outputs_losses_test(inputs, targets):
            return outputs_losses(False, inputs, targets, self.data.losses_test)

        trainable_variables = (
            list(self.net.parameters()) + self.external_trainable_variables
        )
        
        self.opt = optimizers.get(
                trainable_variables, self.opt_name, learning_rate=lr, decay=decay)
 
        print("self.opt :", self.opt)

        def train_step(inputs, targets):
            losses = outputs_losses_train(inputs, targets)[1]
            total_loss = paddle.sum(losses)
            total_loss.backward()

            if LOSS_FLAG:
                print(f"{total_loss.item():.10f}")

            self.opt.step()
            self.opt.clear_grad()
            # 更新学习率
            if isinstance(self.opt._learning_rate, paddle.optimizer.lr.LRScheduler):
                self.opt._learning_rate.step()
            # 打印学习率
            # print(self.opt._learning_rate.get_lr())

<<<<<<< HEAD
=======
            if self.lr_scheduler is not None:
                self.lr_scheduler.step()

>>>>>>> 01c3b9d6
        def train_step_lbfgs(inputs, targets, previous_optimizer_results=None):
            def build_loss():
                losses = outputs_losses_train(inputs, targets)[1]
                return paddle.sum(losses)

            trainable_variables = (
                list(self.net.parameters()) + self.external_trainable_variables
            )
<<<<<<< HEAD
            print("trian_step_lbfgs: ")
            return self.opt(trainable_variables, build_loss, previous_optimizer_results)
        
=======
            return opt(trainable_variables, build_loss, previous_optimizer_results)

>>>>>>> 01c3b9d6
        # Callables
        self.outputs = outputs
        self.outputs_losses_train = outputs_losses_train
        self.outputs_losses_test = outputs_losses_test
        self.train_step = (
            train_step
            if not optimizers.is_external_optimizer(self.opt_name)
            else train_step_lbfgs
        )

    def _compile_paddle_static(self, lr, loss_fn, decay, loss_weights):
        """paddle_static_program init"""
        place = paddle.CUDAPlace(0)
        if self.exe == None:
            self.exe = paddle.static.Executor(place)

        """ set train parameters and optimizer"""
        trainable_variables = (
            list(self.net.parameters()) + self.external_trainable_variables
        )
        self.opt = optimizers.get(
            trainable_variables, self.opt_name, learning_rate=lr, decay=decay
        )

        """ paddle static train start_up program """
        def static_start_up(train_inputs, train_targets, test_inputs, test_targets, losses_fn, test_losses_fn):
            print("oldAD init train program")
            train_inputs_shape = list(train_inputs.shape)
            train_inputs_shape[0] = None
            if train_targets is not None:
                train_targets_shape = list(train_targets.shape)
                train_targets_shape[0] = None
            self.train_program = paddle.static.default_main_program()
            self.start_up_program = paddle.static.default_startup_program()

            with paddle.static.program_guard(self.train_program,
                                             self.start_up_program):
                train_inputs_buffer = paddle.static.data(name='train_inputs',
                                    shape=train_inputs_shape,
                                    dtype=train_inputs.dtype)
                train_inputs_buffer.stop_gradient = False
                print("train_inputs_buffer shape :", train_inputs_buffer.shape)

                if train_targets is not None:
                    train_targets_buffer = paddle.static.data(name='train_targets',
                                    shape=train_targets_shape,
                                    dtype=train_targets.dtype)
                else:
                    train_targets_buffer = paddle.static.data(name='train_targets',
                                    shape=[0])
                train_targets_buffer.stop_gradient = False
                print("train_targets_buffer shape :", train_targets_buffer.shape)

                self.train_outputs = self.net(train_inputs_buffer)
                print("train_outputs shape :", self.train_outputs.shape)

                self.train_losses = losses_fn(train_targets_buffer, self.train_outputs, loss_fn, train_inputs_buffer, self)
                if not isinstance(self.train_losses, list):
                    self.train_losses = [self.train_losses]
                self.train_losses = paddle.concat(self.train_losses, axis=0)

                # Weighted losses
                if loss_weights is not None:
                    print("loss_weights:",loss_weights)
                    loss_weights_shape = [len(loss_weights)]
                    loss_weights_buffer = paddle.static.data(name='loss_weights',
                                    shape=loss_weights_shape,
                                    dtype=type(loss_weights[0]))
                    loss_weights_buffer.stop_gradient = False

                    self.train_losses *= loss_weights_buffer
                grad.clear()

                self.train_losses = paddle.sum(self.train_losses)

                self.opt.minimize(self.train_losses)

            # import os
            # f = open('oldAD_main_program.log','w')
            # print (self.train_program,file=f)
            # f.close()

            self.exe.run(self.start_up_program)

        def prim_static_start_up(train_inputs, train_targets, test_inputs, test_targets, train_losses_fn, test_losses_fn):
            print("prim init train program")

            self.train_program = paddle.static.default_main_program()
            self.test_program = self.train_program.clone()
            self.start_up_program  = paddle.static.default_startup_program()

            # s = open('prim_start_up_program.log','w')
            # print (self.start_up_program,file=s)
            # s.close()

            # build the train_program
            with paddle.fluid.unique_name.guard("rename"):
                with paddle.static.program_guard(self.train_program, self.start_up_program):
                    inputs_buffer = paddle.static.data(name='train_inputs',
                                        shape=train_inputs.shape,
                                        dtype=train_inputs.dtype)
                    inputs_buffer.stop_gradient = False
                    print("train_inputs_buffer shape :", inputs_buffer.shape)

                    if train_targets is not None:
                        targets_buffer = paddle.static.data(name='train_targets',
                                        shape=train_targets.shape,
                                        dtype=train_targets.dtype)
                        targets_buffer.stop_gradient = False
                        print("train_targets_buffer shape :", targets_buffer.shape)
                    else:
                        targets_buffer = paddle.static.data(name='train_targets',
                                                            shape=train_inputs.shape,
                                                            dtype=train_inputs.dtype)
                    self.train_outputs = self.net(inputs_buffer)
                    print("train_outputs shape :", self.train_outputs.shape)

                    losses = train_losses_fn(targets_buffer, self.train_outputs, loss_fn, inputs_buffer, self)
                    if not isinstance(losses, list):
                        losses = [losses]
                    print("loss compute end")
                    losses = paddle.concat(losses, axis=0)
                    # Weighted losses
                    if loss_weights is not None:
                        print("loss_weights:",loss_weights)
                        loss_weights_shape = [len(loss_weights)]
                        loss_weights_buffer = paddle.static.data(name='loss_weights',
                                        shape=loss_weights_shape,
                                        dtype=type(loss_weights[0]))
                        loss_weights_buffer.stop_gradient = False
                        losses *= loss_weights_buffer

                    grad.clear()
                    self.train_losses = paddle.sum(losses)

                    f = open('prim_train_program_1.log','w')
                    print (self.train_program,file=f)
                    f.close()

                    self.opt.minimize(self.train_losses, startup_program=self.start_up_program)
                    paddle.incubate.autograd.prim2orig()

                    print("train_program success")

            f = open('prim_train_program.log','w')
            print (self.train_program,file=f)
            f.close()

            # build the test_program
            with paddle.fluid.unique_name.guard("rename"):
                with paddle.static.program_guard(self.test_program, self.start_up_program):
                    inputs_buffer_ = paddle.static.data(name='test_inputs',
                                        shape=test_inputs.shape,
                                        dtype=test_inputs.dtype)
                    inputs_buffer_.stop_gradient = False
                    print("test_inputs_buffer shape :", inputs_buffer_.shape)

                    if test_targets is not None:
                        targets_buffer_ = paddle.static.data(name='test_targets',
                                        shape=test_targets.shape,
                                        dtype=test_targets.dtype)
                        targets_buffer_.stop_gradient = False
                        print("test_targets_buffer shape :", targets_buffer_.shape)
                    else:
                        targets_buffer_ = paddle.static.data(name='test_targets',
                                                             shape=test_inputs.shape,
                                                             dtype=test_inputs.dtype)
                    self.test_outputs = self.net(inputs_buffer_)
                    print("outputs shape :", self.test_outputs.shape)

                    losses = test_losses_fn(targets_buffer_, self.test_outputs, loss_fn, inputs_buffer_, self)
                    if not isinstance(losses, list):
                        losses = [losses]
                    print("loss compute end")
                    losses = paddle.concat(losses, axis=0)
                    # Weighted losses
                    if loss_weights is not None:
                        print("loss_weights:",loss_weights)
                        loss_weights_shape = [len(loss_weights)]
                        loss_weights_buffer_ = paddle.static.data(name='loss_weights',
                                        shape=loss_weights_shape,
                                        dtype=type(loss_weights[0]))
                        loss_weights_buffer_.stop_gradient = False
                        losses *= loss_weights_buffer_

                    grad.clear()
                    self.test_losses = paddle.sum(losses)

                    paddle.incubate.autograd.prim2orig()

                    print("test_program success")

            s = open('prim_test_program.log','w')
            print (self.test_program,file=s)
            s.close()

            self.exe.run(self.start_up_program)
            print("prim build end")

        def outputs(training, inputs):
            self.feeds = dict()
            self.extra_fetch_var = []
            if training :
                self.feeds['train_inputs'] = inputs
                if loss_weights is not None:
                    self.feeds['loss_weights'] = loss_weights

                self.fetches = [self.train_losses.name]
                self.fetches.append(self.train_outputs.name)
                self.fetches.append(self.var_list)
                static_out = self.exe.run(self.train_program, feed=self.feeds,
                            fetch_list=self.fetches)
            else:
                if paddle.incubate.autograd.prim_enabled():
                    self.feeds['test_inputs'] = inputs
                    if loss_weights is not None:
                        self.feeds['loss_weights'] = loss_weights

                    self.fetches = [self.test_losses.name]
                    self.fetches.append(self.var_list)
                    self.fetches.append(self.test_outputs.name)
                    static_out = self.exe.run(self.test_program, feed=self.feeds,
                            fetch_list=self.fetches)
                else:
                    self.feeds['train_inputs'] = inputs
                    if loss_weights is not None:
                        self.feeds['loss_weights'] = loss_weights

                    self.fetches = [self.train_losses.name]
                    self.fetches.append(self.var_list)
                    self.fetches.append(self.train_outputs.name)
                    static_out = self.exe.run(self.train_program, feed=self.feeds,
                            fetch_list=self.fetches)


            for i in range(len(self.var_list)):
                self.extra_fetch_var.append(static_out[i+1])
            return static_out[-1]


        def outputs_losses(training, inputs, targets, losses_fn):
            self.feeds = dict()
            self.extra_fetch_var = []
            if training:
                self.feeds['train_inputs'] = inputs
                if loss_weights is not None:
                    self.feeds['loss_weights'] = loss_weights
                if targets is not None:
                    self.feeds['train_targets'] = targets

                self.fetches = [self.train_losses.name]
                self.fetches.append(self.train_outputs.name)
                self.fetches.append(self.var_list)
                static_out = self.exe.run(self.train_program, feed=self.feeds,
                            fetch_list=self.fetches)
            else:
                if paddle.incubate.autograd.prim_enabled():
                    self.feeds['test_inputs'] = inputs
                    if loss_weights is not None:
                        self.feeds['loss_weights'] = loss_weights
                    if targets is not None:
                        self.feeds['test_targets'] = targets

                    self.fetches = [self.test_losses.name]
                    self.fetches.append(self.test_outputs.name)
                    self.fetches.append(self.var_list)
                    static_out = self.exe.run(self.test_program, feed=self.feeds,
                            fetch_list=self.fetches)
                else:
                    self.feeds['train_inputs'] = inputs
                    if loss_weights is not None:
                        self.feeds['loss_weights'] = loss_weights
                    if targets is not None:
                        self.feeds['train_targets'] = targets

                    self.fetches = [self.train_losses.name]
                    self.fetches.append(self.train_outputs.name)
                    self.fetches.append(self.var_list)
                    static_out = self.exe.run(self.train_program, feed=self.feeds,
                            fetch_list=self.fetches)

            # Data losses
            losses = static_out[0]
            if losses.size == 1:
                total_loss = losses.item()
                if LOSS_FLAG:
                    if isinstance(total_loss, float):
                        print(f"{total_loss:.10f}")
            outputs_ = static_out[1]
            for i in range(len(self.var_list)):
                self.extra_fetch_var.append(static_out[i+2])
            return outputs_, losses

        def outputs_losses_train(inputs, targets):
            return outputs_losses(True, inputs, targets, self.data.losses_train)

        def outputs_losses_test(inputs, targets):
            return outputs_losses(False, inputs, targets, self.data.losses_test)

        def train_step(inputs, targets):
            _, loss = outputs_losses_train(inputs, targets)
            # if paddle.incubate.autograd.prim_enabled():
            #     filename = 'newAD_static_loss.log'
            # else:
            #     filename = 'oldAD_static_loss.log'
            # f = open(filename,'ab')
            # np.savetxt(f, loss, delimiter=',')
            # f.close()

        # Callables
        self.outputs = outputs
        self.outputs_losses_train = outputs_losses_train
        self.outputs_losses_test = outputs_losses_test
        self.train_step = train_step
        if paddle.incubate.autograd.prim_enabled():
            self.static_start_up = prim_static_start_up
        else:
            self.static_start_up = static_start_up

    def _outputs(self, training, inputs):
        if backend_name == "tensorflow.compat.v1":
            feed_dict = self.net.feed_dict(training, inputs)
            return self.sess.run(self.outputs, feed_dict=feed_dict)
        if backend_name in ["tensorflow", "pytorch"]:
            outs = self.outputs(training, inputs)
        elif backend_name == "paddle":
            outs = self.outputs(training, inputs)
            if not paddle.in_dynamic_mode():
                return outs
        elif backend_name == "jax":
            outs = self.outputs(self.net.params, training, inputs)
        return utils.to_numpy(outs)

    def _outputs_losses(self, training, inputs, targets, auxiliary_vars):
        if training:
            outputs_losses = self.outputs_losses_train
        else:
            outputs_losses = self.outputs_losses_test
        if backend_name == "tensorflow.compat.v1":
            feed_dict = self.net.feed_dict(training, inputs, targets, auxiliary_vars)
            return self.sess.run(outputs_losses, feed_dict=feed_dict)
        if backend_name == "tensorflow":
            outs = outputs_losses(inputs, targets, auxiliary_vars)
        elif backend_name == "pytorch":
            # TODO: auxiliary_vars
            self.net.requires_grad_(requires_grad=False)
            outs = outputs_losses(inputs, targets)
            self.net.requires_grad_()
        elif backend_name == "jax":
            # TODO: auxiliary_vars
            outs = outputs_losses(self.params, inputs, targets)
        elif backend_name == "paddle":
            outs = outputs_losses(inputs, targets)
            if not paddle.in_dynamic_mode():
                return outs[0], outs[1]
        return utils.to_numpy(outs[0]), utils.to_numpy(outs[1])

    def _train_step(self, inputs, targets, auxiliary_vars):
        if backend_name == "tensorflow.compat.v1":
            feed_dict = self.net.feed_dict(True, inputs, targets, auxiliary_vars)
            self.sess.run(self.train_step, feed_dict=feed_dict)
        elif backend_name == "tensorflow":
            self.train_step(inputs, targets, auxiliary_vars)
        elif backend_name in ["pytorch", "paddle"]:
            # TODO: auxiliary_vars
            self.train_step(inputs, targets)
            if hasattr(self.opt, '_learning_rate') and \
                    isinstance(self.opt._learning_rate, paddle.optimizer.lr.LRScheduler):
                self.opt._learning_rate.step()
        elif backend_name == "jax":
            # TODO: auxiliary_vars
            self.params, self.opt_state = self.train_step(
                self.params, self.opt_state, inputs, targets
            )
            self.net.params, self.external_trainable_variables = self.params

    @utils.timing
    def train(
        self,
        iterations=None,
        batch_size=None,
        display_every=1000,
        disregard_previous_best=False,
        callbacks=None,
        model_restore_path=None,
        model_save_path=None,
        epochs=None,
    ):
        """Trains the model.

        Args:
            iterations (Integer): Number of iterations to train the model, i.e., number
                of times the network weights are updated.
            batch_size: Integer or ``None``. If you solve PDEs via ``dde.data.PDE`` or
                ``dde.data.TimePDE``, do not use `batch_size`, and instead use
                `dde.callbacks.PDEResidualResampler
                <https://deepxde.readthedocs.io/en/latest/modules/deepxde.html#deepxde.callbacks.PDEResidualResampler>`_,
                see an `example <https://github.com/lululxvi/deepxde/blob/master/examples/diffusion_1d_resample.py>`_.
            display_every (Integer): Print the loss and metrics every this steps.
            disregard_previous_best: If ``True``, disregard the previous saved best
                model.
            callbacks: List of ``dde.callbacks.Callback`` instances. List of callbacks
                to apply during training.
            model_restore_path (String): Path where parameters were previously saved.
            model_save_path (String): Prefix of filenames created for the checkpoint.
            epochs (Integer): Deprecated alias to `iterations`. This will be removed in
                a future version.
        """
        if iterations is None and epochs is not None:
            print(
                "Warning: epochs is deprecated and will be removed in a future version."
                " Use iterations instead."
            )
            iterations = epochs

        self.batch_size = batch_size
        self.callbacks = CallbackList(callbacks=callbacks)
        self.callbacks.set_model(self)
        if disregard_previous_best:
            self.train_state.disregard_best()

        if backend_name == "tensorflow.compat.v1":
            if self.train_state.step == 0:
                print("Initializing variables...")
                self.sess.run(tf.global_variables_initializer())
            else:
                utils.guarantee_initialized_variables(self.sess)


        if model_restore_path is not None:
            self.restore(model_restore_path, verbose=1)

        print("Training model...\n")
        self.stop_training = False
        self.train_state.set_data_train(*self.data.train_next_batch(self.batch_size))
        self.train_state.set_data_test(*self.data.test())
        if self.train_state.step == 0:
            if backend_name == "paddle":
                if not paddle.in_dynamic_mode():
                    print("paddle start_up_program run...")
                    self.static_start_up(self.train_state.X_train,
                                    self.train_state.y_train,
                                    self.train_state.X_test,
                                    self.train_state.y_test,
                                    self.data.losses_train,
                                    self.data.losses_test)
        print("start_up_program end ...")
        # self._test()
        self.callbacks.on_train_begin()
        if optimizers.is_external_optimizer(self.opt_name):
            if backend_name == "tensorflow.compat.v1":
                self._train_tensorflow_compat_v1_scipy(display_every)
            elif backend_name == "tensorflow":
                self._train_tensorflow_tfp()
            elif backend_name == "pytorch":
                self._train_pytorch_lbfgs()
            elif backend_name == "paddle":
                self._train_paddle_lbfgs()
        else:
            if iterations is None:
                raise ValueError("No iterations for {}.".format(self.opt_name))

            self._train_sgd(iterations, display_every)
        self.callbacks.on_train_end()

        print("")
        display.training_display.summary(self.train_state)
        if model_save_path is not None:
            self.save(model_save_path, verbose=1)
        return self.losshistory, self.train_state

    def _train_sgd(self, iterations, display_every):
        for i in range(iterations):
            self.callbacks.on_epoch_begin()
            self.callbacks.on_batch_begin()

            self.train_state.set_data_train(
                *self.data.train_next_batch(self.batch_size)
            )
            self._train_step(
                self.train_state.X_train,
                self.train_state.y_train,
                self.train_state.train_aux_vars,
            )

            self.train_state.epoch += 1
            self.train_state.step += 1
            # if self.train_state.step % display_every == 0 or i + 1 == iterations:
            #     self._test()

            self.callbacks.on_batch_end()
            self.callbacks.on_epoch_end()

            if self.stop_training:
                break
        print("train_step_end")
        self._test()

    def _train_tensorflow_compat_v1_scipy(self, display_every):
        def loss_callback(loss_train):
            self.train_state.epoch += 1
            self.train_state.step += 1
            if self.train_state.step % display_every == 0:
                self.train_state.loss_train = loss_train
                self.train_state.loss_test = None
                self.train_state.metrics_test = None
                self.losshistory.append(
                    self.train_state.step, self.train_state.loss_train, None, None
                )
                display.training_display(self.train_state)

        self.train_state.set_data_train(*self.data.train_next_batch(self.batch_size))
        feed_dict = self.net.feed_dict(
            True,
            self.train_state.X_train,
            self.train_state.y_train,
            self.train_state.train_aux_vars,
        )
        self.train_step.minimize(
            self.sess,
            feed_dict=feed_dict,
            fetches=[self.outputs_losses_train[1]],
            loss_callback=loss_callback,
        )
        self._test()

    def _train_tensorflow_tfp(self):
        # There is only one optimization step. If using multiple steps with/without
        # previous_optimizer_results, L-BFGS failed to reach a small error. The reason
        # could be that tfp.optimizer.lbfgs_minimize will start from scratch for each
        # call.
        n_iter = 0
        while n_iter < optimizers.LBFGS_options["maxiter"]:
            self.train_state.set_data_train(
                *self.data.train_next_batch(self.batch_size)
            )
            results = self.train_step(
                self.train_state.X_train,
                self.train_state.y_train,
                self.train_state.train_aux_vars,
            )
            n_iter += results.num_iterations.numpy()
            self.train_state.epoch += results.num_iterations.numpy()
            self.train_state.step += results.num_iterations.numpy()
            self._test()

            if results.converged or results.failed:
                break

    def _train_pytorch_lbfgs(self):
        prev_n_iter = 0
        while prev_n_iter < optimizers.LBFGS_options["maxiter"]:
            self.callbacks.on_epoch_begin()
            self.callbacks.on_batch_begin()

            self.train_state.set_data_train(
                *self.data.train_next_batch(self.batch_size)
            )
            self._train_step(
                self.train_state.X_train,
                self.train_state.y_train,
                self.train_state.train_aux_vars,
            )

            n_iter = self.opt.state_dict()["state"][0]["n_iter"]
            if prev_n_iter == n_iter:
                # Converged
                break

            self.train_state.epoch += n_iter - prev_n_iter
            self.train_state.step += n_iter - prev_n_iter
            prev_n_iter = n_iter
            self._test()

            self.callbacks.on_batch_end()
            self.callbacks.on_epoch_end()

            if self.stop_training:
                break

    def _train_paddle_lbfgs(self):
        n_iter = 0
        while n_iter < optimizers.LBFGS_options["maxiter"]:
            self.train_state.set_data_train(
                *self.data.train_next_batch(self.batch_size)
            )
            results = self.train_step(
                self.train_state.X_train,
                self.train_state.y_train,
            )
            n_iter += results.num_iterations.numpy()
            self.train_state.epoch += results.num_iterations.numpy()
            self.train_state.step += results.num_iterations.numpy()
            self._test()

            if results.converged or results.failed:
                break

    def _test(self):
        (
            self.train_state.y_pred_train,
            self.train_state.loss_train,
        ) = self._outputs_losses(
            True,
            self.train_state.X_train,
            self.train_state.y_train,
            self.train_state.train_aux_vars,
        )
        self.train_state.y_pred_test, self.train_state.loss_test = self._outputs_losses(
            False,
            self.train_state.X_test,
            self.train_state.y_test,
            self.train_state.test_aux_vars,
        )

        if isinstance(self.train_state.y_test, (list, tuple)):
            self.train_state.metrics_test = [
                m(self.train_state.y_test[i], self.train_state.y_pred_test[i])
                for m in self.metrics
                for i in range(len(self.train_state.y_test))
            ]
        else:
            self.train_state.metrics_test = [
                m(self.train_state.y_test, self.train_state.y_pred_test)
                for m in self.metrics
            ]

        self.train_state.update_best()
        self.losshistory.append(
            self.train_state.step,
            self.train_state.loss_train,
            self.train_state.loss_test,
            self.train_state.metrics_test,
        )

        if (
            np.isnan(self.train_state.loss_train).any()
            or np.isnan(self.train_state.loss_test).any()
        ):
            self.stop_training = True
        display.training_display(self.train_state)

    def predict(self, x, operator=None, callbacks=None):
        """Generates predictions for the input samples. If `operator` is ``None``,
        returns the network output, otherwise returns the output of the `operator`.

        Args:
            x: The network inputs. A Numpy array or a tuple of Numpy arrays.
            operator: A function takes arguments (`inputs`, `outputs`) or (`inputs`,
                `outputs`, `auxiliary_variables`) and outputs a tensor. `inputs` and
                `outputs` are the network input and output tensors, respectively.
                `auxiliary_variables` is the output of `auxiliary_var_function(x)`
                in `dde.data.PDE`. `operator` is typically chosen as the PDE (used to
                define `dde.data.PDE`) to predict the PDE residual.
            callbacks: List of ``dde.callbacks.Callback`` instances. List of callbacks
                to apply during prediction.
        """
        if isinstance(x, tuple):
            x = tuple(np.asarray(xi, dtype=config.real(np)) for xi in x)
        else:
            x = np.asarray(x, dtype=config.real(np))
        self.callbacks = CallbackList(callbacks=callbacks)
        self.callbacks.set_model(self)
        self.callbacks.on_predict_begin()

        if operator is None:
            y = self._outputs(False, x)
            self.callbacks.on_predict_end()
            return y

        # operator is not None
        if utils.get_num_args(operator) == 3:
            aux_vars = self.data.auxiliary_var_fn(x).astype(config.real(np))
        if backend_name == "tensorflow.compat.v1":
            if utils.get_num_args(operator) == 2:
                op = operator(self.net.inputs, self.net.outputs)
                feed_dict = self.net.feed_dict(False, x)
            elif utils.get_num_args(operator) == 3:
                op = operator(
                    self.net.inputs, self.net.outputs, self.net.auxiliary_vars
                )
                feed_dict = self.net.feed_dict(False, x, auxiliary_vars=aux_vars)
            y = self.sess.run(op, feed_dict=feed_dict)
        elif backend_name == "tensorflow":
            if utils.get_num_args(operator) == 2:

                @tf.function
                def op(inputs):
                    y = self.net(inputs)
                    return operator(inputs, y)

            elif utils.get_num_args(operator) == 3:

                @tf.function
                def op(inputs):
                    y = self.net(inputs)
                    return operator(inputs, y, aux_vars)

            y = op(x)
            y = utils.to_numpy(y)
        elif backend_name == "pytorch":
            self.net.eval()
            inputs = torch.as_tensor(x)
            inputs.requires_grad_()
            outputs = self.net(inputs)
            if utils.get_num_args(operator) == 2:
                y = operator(inputs, outputs)
            elif utils.get_num_args(operator) == 3:
                # TODO: Pytorch backend Implementation of Auxiliary variables.
                # y = operator(inputs, outputs, torch.as_tensor(aux_vars))
                raise NotImplementedError(
                    "Model.predict() with auxiliary variable hasn't been implemented "
                    "for backend pytorch."
                )
            y = utils.to_numpy(y)
        elif backend_name == "paddle":
            if paddle.in_dynamic_mode():
                self.net.eval()
                inputs = paddle.to_tensor(x, stop_gradient=False)
                outputs = self.net(inputs)
                if utils.get_num_args(operator) == 2:
                    y = operator(inputs, outputs)
                elif utils.get_num_args(operator) == 3:
                    # TODO: Paddle backend Implementation of Auxiliary variables.
                    # y = operator(inputs, outputs, paddle.to_tensor(aux_vars))
                    raise NotImplementedError(
                        "Model.predict() with auxiliary variable hasn't been implemented "
                        "for backend paddle."
                    )
                y = utils.to_numpy(y)
            else:
                for i in range(len(x)):
                    self.feeds['x' + str(i)] = x[i]
                self.exe.run(self.test_program, feed=self.feeds,
                                fetch_list=self.fetches)
                outputs = self.fetches[4:]
                if utils.get_num_args(operator) == 2:
                    y = operator(x, outputs)
                elif utils.get_num_args(operator) == 3:
                    # TODO: Paddle backend Implementation of Auxiliary variables.
                    # y = operator(inputs, outputs, paddle.to_tensor(aux_vars))
                    raise NotImplementedError(
                        "Model.predict() with auxiliary variable hasn't been implemented "
                        "for backend paddle."
                    )
                y = utils.to_numpy(y)

        self.callbacks.on_predict_end()
        return y

    # def evaluate(self, x, y, callbacks=None):
    #     """Returns the loss values & metrics values for the model in test mode."""
    #     raise NotImplementedError(
    #         "Model.evaluate to be implemented. Alternatively, use Model.predict."
    #     )

    def state_dict(self):
        """Returns a dictionary containing all variables."""
        # TODO: backend tensorflow
        if backend_name == "tensorflow.compat.v1":
            destination = OrderedDict()
            variables_names = [v.name for v in tf.global_variables()]
            values = self.sess.run(variables_names)
            for k, v in zip(variables_names, values):
                destination[k] = v
        elif backend_name in ["pytorch", "paddle"]:
            destination = self.net.state_dict()
        else:
            raise NotImplementedError(
                "state_dict hasn't been implemented for this backend."
            )
        return destination

    def save(self, save_path, protocol="backend", verbose=0):
        """Saves all variables to a disk file.

        Args:
            save_path (string): Prefix of filenames to save the model file.
            protocol (string): If `protocol` is "backend", save using the
                backend-specific method.

                - For "tensorflow.compat.v1", use `tf.train.Save <https://www.tensorflow.org/api_docs/python/tf/compat/v1/train/Saver#attributes>`_.
                - For "tensorflow", use `tf.keras.Model.save_weights <https://www.tensorflow.org/api_docs/python/tf/keras/Model#save_weights>`_.
                - For "pytorch", use `torch.save <https://pytorch.org/docs/stable/generated/torch.save.html>`_.
                - For "paddle", use `paddle.save <https://www.paddlepaddle.org.cn/documentation/docs/zh/api/paddle/save_cn.html#cn-api-paddle-framework-io-save>`_.

                If `protocol` is "pickle", save using the Python pickle module. Only the
                protocol "backend" supports ``restore()``.

        Returns:
            string: Path where model is saved.
        """
        # TODO: backend tensorflow
        save_path = f"{save_path}-{self.train_state.epoch}"
        if protocol == "pickle":
            save_path += ".pkl"
            with open(save_path, "wb") as f:
                pickle.dump(self.state_dict(), f)
        elif protocol == "backend":
            if backend_name == "tensorflow.compat.v1":
                save_path += ".ckpt"
                self.saver.save(self.sess, save_path)
            elif backend_name == "tensorflow":
                save_path += ".ckpt"
                self.net.save_weights(save_path)
            elif backend_name == "pytorch":
                save_path += ".pt"
                checkpoint = {
                    "model_state_dict": self.net.state_dict(),
                    "optimizer_state_dict": self.opt.state_dict(),
                }
                torch.save(checkpoint, save_path)
            elif backend_name == "paddle":
                save_path += ".pdparams"
                checkpoint = {
                    "model": self.net.state_dict(),
                    "opt": self.opt.state_dict(),
                }
                paddle.save(checkpoint, save_path)
            else:
                raise NotImplementedError(
                    "Model.save() hasn't been implemented for this backend."
                )
        if verbose > 0:
            print(
                "Epoch {}: saving model to {} ...\n".format(
                    self.train_state.epoch, save_path
                )
            )
        return save_path

    def restore(self, save_path, verbose=0):
        """Restore all variables from a disk file.

        Args:
            save_path (string): Path where model was previously saved.
        """
        # TODO: backend tensorflow
        if verbose > 0:
            print("Restoring model from {} ...\n".format(save_path))
        if backend_name == "tensorflow.compat.v1":
            self.saver.restore(self.sess, save_path)
        elif backend_name == "tensorflow":
            self.net.load_weights(save_path)
        elif backend_name == "pytorch":
            checkpoint = torch.load(save_path)
            self.net.load_state_dict(checkpoint["model_state_dict"])
            self.opt.load_state_dict(checkpoint["optimizer_state_dict"])
        elif backend_name == "paddle":
            checkpoint = paddle.load(save_path)
            self.net.set_state_dict(checkpoint["model"])
            self.opt.set_state_dict(checkpoint["opt"])
        else:
            raise NotImplementedError(
                "Model.restore() hasn't been implemented for this backend."
            )

    def print_model(self):
        """Prints all trainable variables."""
        # TODO: backend tensorflow, pytorch
        if backend_name != "tensorflow.compat.v1":
            raise NotImplementedError(
                "state_dict hasn't been implemented for this backend."
            )
        variables_names = [v.name for v in tf.trainable_variables()]
        values = self.sess.run(variables_names)
        for k, v in zip(variables_names, values):
            print("Variable: {}, Shape: {}".format(k, v.shape))
            print(v)


class TrainState:
    def __init__(self):
        self.epoch = 0
        self.step = 0

        # Current data
        self.X_train = None
        self.y_train = None
        self.train_aux_vars = None
        self.X_test = None
        self.y_test = None
        self.test_aux_vars = None

        # Results of current step
        # Train results
        self.loss_train = None
        self.y_pred_train = None
        # Test results
        self.loss_test = None
        self.y_pred_test = None
        self.y_std_test = None
        self.metrics_test = None

        # The best results correspond to the min train loss
        self.best_step = 0
        self.best_loss_train = np.inf
        self.best_loss_test = np.inf
        self.best_y = None
        self.best_ystd = None
        self.best_metrics = None

    def set_data_train(self, X_train, y_train, train_aux_vars=None):
        self.X_train = X_train
        self.y_train = y_train
        self.train_aux_vars = train_aux_vars

    def set_data_test(self, X_test, y_test, test_aux_vars=None):
        self.X_test = X_test
        self.y_test = y_test
        self.test_aux_vars = test_aux_vars

    def update_best(self):
        if self.best_loss_train > np.sum(self.loss_train):
            self.best_step = self.step
            self.best_loss_train = np.sum(self.loss_train)
            self.best_loss_test = np.sum(self.loss_test)
            self.best_y = self.y_pred_test
            self.best_ystd = self.y_std_test
            self.best_metrics = self.metrics_test

    def disregard_best(self):
        self.best_loss_train = np.inf


class LossHistory:
    def __init__(self):
        self.steps = []
        self.loss_train = []
        self.loss_test = []
        self.metrics_test = []
        self.loss_weights = None

    def set_loss_weights(self, loss_weights):
        self.loss_weights = loss_weights

    def append(self, step, loss_train, loss_test, metrics_test):
        self.steps.append(step)
        self.loss_train.append(loss_train)
        if loss_test is None:
            loss_test = self.loss_test[-1]
        if metrics_test is None:
            metrics_test = self.metrics_test[-1]
        self.loss_test.append(loss_test)
        self.metrics_test.append(metrics_test)<|MERGE_RESOLUTION|>--- conflicted
+++ resolved
@@ -504,12 +504,9 @@
             # 打印学习率
             # print(self.opt._learning_rate.get_lr())
 
-<<<<<<< HEAD
-=======
             if self.lr_scheduler is not None:
                 self.lr_scheduler.step()
 
->>>>>>> 01c3b9d6
         def train_step_lbfgs(inputs, targets, previous_optimizer_results=None):
             def build_loss():
                 losses = outputs_losses_train(inputs, targets)[1]
@@ -518,14 +515,10 @@
             trainable_variables = (
                 list(self.net.parameters()) + self.external_trainable_variables
             )
-<<<<<<< HEAD
+
             print("trian_step_lbfgs: ")
             return self.opt(trainable_variables, build_loss, previous_optimizer_results)
         
-=======
-            return opt(trainable_variables, build_loss, previous_optimizer_results)
-
->>>>>>> 01c3b9d6
         # Callables
         self.outputs = outputs
         self.outputs_losses_train = outputs_losses_train
