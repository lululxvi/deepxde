--- conflicted
+++ resolved
@@ -466,9 +466,6 @@
                 self.net.train()
             else:
                 self.net.eval()
-<<<<<<< HEAD
-            inputs = paddle.to_tensor(inputs, stop_gradient=False).astype("float32")
-=======
 
             if isinstance(inputs, tuple):
                 inputs = tuple(
@@ -476,8 +473,6 @@
                 )
             else:
                 inputs = paddle.to_tensor(inputs, stop_gradient=False)
-
->>>>>>> 9c3657e9
             outputs_ = self.net(inputs)
 
             # Data losses
@@ -1285,40 +1280,6 @@
             grad.clear()
             y = utils.to_numpy(y)
         elif backend_name == "paddle":
-<<<<<<< HEAD
-            if paddle.in_dynamic_mode():
-                self.net.eval()
-                inputs = paddle.to_tensor(x, stop_gradient=False)
-                outputs = self.net(inputs)
-                if utils.get_num_args(operator) == 2:
-                    y = operator(inputs, outputs)
-                elif utils.get_num_args(operator) == 3:
-                    # TODO: Paddle backend Implementation of Auxiliary variables.
-                    # y = operator(inputs, outputs, paddle.to_tensor(aux_vars))
-                    raise NotImplementedError(
-                        "Model.predict() with auxiliary variable hasn't been implemented "
-                        "for backend paddle."
-                    )
-                y = utils.to_numpy(y)
-            else:
-                for i in range(len(x)):
-                    self.feeds['x' + str(i)] = x[i]
-                self.exe.run(self.test_program, feed=self.feeds,
-                                fetch_list=self.fetches)
-                outputs = self.fetches[4:]
-                if utils.get_num_args(operator) == 2:
-                    y = operator(x, outputs)
-                elif utils.get_num_args(operator) == 3:
-                    # TODO: Paddle backend Implementation of Auxiliary variables.
-                    # y = operator(inputs, outputs, paddle.to_tensor(aux_vars))
-                    raise NotImplementedError(
-                        "Model.predict() with auxiliary variable hasn't been implemented "
-                        "for backend paddle."
-                    )
-                y = utils.to_numpy(y)
-
-        self.callbacks.on_predict_end()
-=======
             self.net.eval()
             inputs = paddle.to_tensor(x, stop_gradient=False)
             outputs = self.net(inputs)
@@ -1333,7 +1294,6 @@
                 )
             y = utils.to_numpy(y)
         callbacks.on_predict_end()
->>>>>>> 9c3657e9
         return y
 
     # def evaluate(self, x, y, callbacks=None):
