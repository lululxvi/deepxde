__all__ = ["LossHistory", "Model", "TrainState"]

import pickle
from collections import OrderedDict

import numpy as np

from . import config
from . import display
from . import gradients as grad
from . import losses as losses_module
from . import metrics as metrics_module
from . import optimizers
from . import utils
from .backend import backend_name, tf, torch, jax, paddle
from .callbacks import CallbackList
from .utils import list_to_str

class Model:
    """A ``Model`` trains a ``NN`` on a ``Data``.

    Args:
        data: ``deepxde.data.Data`` instance.
        net: ``deepxde.nn.NN`` instance.
    """

    def __init__(self, data, net):
        self.data = data
        self.net = net

        self.opt_name = None
        self.batch_size = None
        self.callbacks = None
        self.metrics = None
        self.external_trainable_variables = []
        self.train_state = TrainState()
        self.losshistory = LossHistory()
        self.stop_training = False

        # Backend-dependent attributes
        self.opt = None
        # Tensor or callable
        self.outputs = None
        self.outputs_losses_train = None
        self.outputs_losses_test = None
        self.train_step = None
        if backend_name == "tensorflow.compat.v1":
            self.sess = None
            self.saver = None
        elif backend_name in ["pytorch", "paddle"]:
            self.lr_scheduler = None
        elif backend_name == "jax":
            self.opt_state = None
            self.params = None


    @utils.timing
    def compile(
        self,
        optimizer,
        lr=None,
        loss="MSE",
        metrics=None,
        decay=None,
        loss_weights=None,
        external_trainable_variables=None,
    ):
        """Configures the model for training.

        Args:
            optimizer: String name of an optimizer, or a backend optimizer class
                instance.
            lr (float): The learning rate. For L-BFGS, use
                ``dde.optimizers.set_LBFGS_options`` to set the hyperparameters.
            loss: If the same loss is used for all errors, then `loss` is a String name
                of a loss function or a loss function. If different errors use
                different losses, then `loss` is a list whose size is equal to the
                number of errors.
            metrics: List of metrics to be evaluated by the model during training.
            decay (tuple): Name and parameters of decay to the initial learning rate.
                One of the following options:

                - For backend TensorFlow 1.x:

                    - `inverse_time_decay <https://www.tensorflow.org/api_docs/python/tf/compat/v1/train/inverse_time_decay>`_: ("inverse time", decay_steps, decay_rate)
                    - `cosine_decay <https://www.tensorflow.org/api_docs/python/tf/compat/v1/train/cosine_decay>`_: ("cosine", decay_steps, alpha)

                - For backend TensorFlow 2.x:

                    - `InverseTimeDecay <https://www.tensorflow.org/api_docs/python/tf/keras/optimizers/schedules/InverseTimeDecay>`_: ("inverse time", decay_steps, decay_rate)
                    - `CosineDecay <https://www.tensorflow.org/api_docs/python/tf/keras/optimizers/schedules/CosineDecay>`_: ("cosine", decay_steps, alpha)

                - For backend PyTorch:

                    - `StepLR <https://pytorch.org/docs/stable/generated/torch.optim.lr_scheduler.StepLR.html>`_: ("step", step_size, gamma)

                - For backend PaddlePaddle:

                    - `InverseTimeDecay
                      <https://www.paddlepaddle.org.cn/documentation/docs/zh/develop/api/paddle/optimizer/lr/InverseTimeDecay_cn.html#inversetimedecay>`_:
                      ("inverse time", decay_steps, gamma)

            loss_weights: A list specifying scalar coefficients (Python floats) to
                weight the loss contributions. The loss value that will be minimized by
                the model will then be the weighted sum of all individual losses,
                weighted by the `loss_weights` coefficients.
            external_trainable_variables: A trainable ``dde.Variable`` object or a list
                of trainable ``dde.Variable`` objects. The unknown parameters in the
                physics systems that need to be recovered. If the backend is
                tensorflow.compat.v1, `external_trainable_variables` is ignored, and all
                trainable ``dde.Variable`` objects are automatically collected.
        """
        print("Compiling model...")
        self.opt_name = optimizer
        loss_fn = losses_module.get(loss)
        self.losshistory.set_loss_weights(loss_weights)
        if external_trainable_variables is None:
            self.external_trainable_variables = []
        else:
            if backend_name == "tensorflow.compat.v1":
                print(
                    "Warning: For the backend tensorflow.compat.v1, "
                    "`external_trainable_variables` is ignored, and all trainable "
                    "``tf.Variable`` objects are automatically collected."
                )
            if not isinstance(external_trainable_variables, list):
                external_trainable_variables = [external_trainable_variables]
            self.external_trainable_variables = external_trainable_variables

        if backend_name == "tensorflow.compat.v1":
            self._compile_tensorflow_compat_v1(lr, loss_fn, decay, loss_weights)
        elif backend_name == "tensorflow":
            self._compile_tensorflow(lr, loss_fn, decay, loss_weights)
        elif backend_name == "pytorch":
            self._compile_pytorch(lr, loss_fn, decay, loss_weights)
        elif backend_name == "jax":
            self._compile_jax(lr, loss_fn, decay, loss_weights)
        elif backend_name == "paddle":
            self._compile_paddle(lr, loss_fn, decay, loss_weights)
        # metrics may use model variables such as self.net, and thus are instantiated
        # after backend compile.
        metrics = metrics or []
        self.metrics = [metrics_module.get(m) for m in metrics]

    def _compile_tensorflow_compat_v1(self, lr, loss_fn, decay, loss_weights):
        """tensorflow.compat.v1"""
        if not self.net.built:
            self.net.build()
        if self.sess is None:
            if config.xla_jit:
                cfg = tf.ConfigProto()
                cfg.graph_options.optimizer_options.global_jit_level = (
                    tf.OptimizerOptions.ON_2
                )
                self.sess = tf.Session(config=cfg)
            else:
                self.sess = tf.Session()
            self.saver = tf.train.Saver(max_to_keep=None)

        def losses(losses_fn):
            # Data losses
            losses = losses_fn(
                self.net.targets, self.net.outputs, loss_fn, self.net.inputs, self
            )
            if not isinstance(losses, list):
                losses = [losses]
            # Regularization loss
            if self.net.regularizer is not None:
                losses.append(tf.losses.get_regularization_loss())
            losses = tf.convert_to_tensor(losses)
            # Weighted losses
            if loss_weights is not None:
                losses *= loss_weights
            return losses

        losses_train = losses(self.data.losses_train)
        losses_test = losses(self.data.losses_test)
        total_loss = tf.math.reduce_sum(losses_train)

        # Tensors
        self.outputs = self.net.outputs
        self.outputs_losses_train = [self.net.outputs, losses_train]
        self.outputs_losses_test = [self.net.outputs, losses_test]
        self.train_step = optimizers.get(
            total_loss, self.opt_name, learning_rate=lr, decay=decay
        )

    def _compile_tensorflow(self, lr, loss_fn, decay, loss_weights):
        """tensorflow"""

        @tf.function(jit_compile=config.xla_jit)
        def outputs(training, inputs):
            return self.net(inputs, training=training)

        def outputs_losses(training, inputs, targets, auxiliary_vars, losses_fn):
            self.net.auxiliary_vars = auxiliary_vars
            # Don't call outputs() decorated by @tf.function above, otherwise the
            # gradient of outputs wrt inputs will be lost here.
            outputs_ = self.net(inputs, training=training)
            # Data losses
            losses = losses_fn(targets, outputs_, loss_fn, inputs, self)
            if not isinstance(losses, list):
                losses = [losses]
            # Regularization loss
            if self.net.regularizer is not None:
                losses += [tf.math.reduce_sum(self.net.losses)]
            losses = tf.convert_to_tensor(losses)
            # Weighted losses
            if loss_weights is not None:
                losses *= loss_weights
            return outputs_, losses

        @tf.function(jit_compile=config.xla_jit)
        def outputs_losses_train(inputs, targets, auxiliary_vars):
            return outputs_losses(
                True, inputs, targets, auxiliary_vars, self.data.losses_train
            )

        @tf.function(jit_compile=config.xla_jit)
        def outputs_losses_test(inputs, targets, auxiliary_vars):
            return outputs_losses(
                False, inputs, targets, auxiliary_vars, self.data.losses_test
            )

        opt = optimizers.get(self.opt_name, learning_rate=lr, decay=decay)

        @tf.function(jit_compile=config.xla_jit)
        def train_step(inputs, targets, auxiliary_vars):
            # inputs and targets are np.ndarray and automatically converted to Tensor.
            with tf.GradientTape() as tape:
                losses = outputs_losses_train(inputs, targets, auxiliary_vars)[1]
                total_loss = tf.math.reduce_sum(losses)
            trainable_variables = (
                self.net.trainable_variables + self.external_trainable_variables
            )
            grads = tape.gradient(total_loss, trainable_variables)
            opt.apply_gradients(zip(grads, trainable_variables))

        def train_step_tfp(
            inputs, targets, auxiliary_vars, previous_optimizer_results=None
        ):
            def build_loss():
                losses = outputs_losses_train(inputs, targets, auxiliary_vars)[1]
                return tf.math.reduce_sum(losses)

            trainable_variables = (
                self.net.trainable_variables + self.external_trainable_variables
            )
            return opt(trainable_variables, build_loss, previous_optimizer_results)

        # Callables
        self.outputs = outputs
        self.outputs_losses_train = outputs_losses_train
        self.outputs_losses_test = outputs_losses_test
        self.train_step = (
            train_step
            if not optimizers.is_external_optimizer(self.opt_name)
            else train_step_tfp
        )

    def _compile_pytorch(self, lr, loss_fn, decay, loss_weights):
        """pytorch"""

        def outputs(training, inputs):
            self.net.train(mode=training)
            with torch.no_grad():
                if isinstance(inputs, tuple):
                    inputs = tuple(
                        map(lambda x: torch.as_tensor(x).requires_grad_(), inputs)
                    )
                else:
                    inputs = torch.as_tensor(inputs)
                    inputs.requires_grad_()
            # Clear cached Jacobians and Hessians.
            grad.clear()
            return self.net(inputs)

        def outputs_losses(training, inputs, targets, losses_fn):
            self.net.train(mode=training)
            if isinstance(inputs, tuple):
                inputs = tuple(
                    map(lambda x: torch.as_tensor(x).requires_grad_(), inputs)
                )
            else:
                inputs = torch.as_tensor(inputs)
                inputs.requires_grad_()
            outputs_ = self.net(inputs)

            # Data losses
            if targets is not None:
                targets = torch.as_tensor(targets)
            losses = losses_fn(targets, outputs_, loss_fn, inputs, self)
            if not isinstance(losses, list):
                losses = [losses]
            losses = torch.stack(losses)
            # Weighted losses
            if loss_weights is not None:
                losses *= torch.as_tensor(loss_weights)
            # Clear cached Jacobians and Hessians.
            grad.clear()
            return outputs_, losses

        def outputs_losses_train(inputs, targets):
            return outputs_losses(True, inputs, targets, self.data.losses_train)

        def outputs_losses_test(inputs, targets):
            return outputs_losses(False, inputs, targets, self.data.losses_test)

        # Another way is using per-parameter options
        # https://pytorch.org/docs/stable/optim.html#per-parameter-options,
        # but not all optimizers (such as L-BFGS) support this.
        trainable_variables = (
            list(self.net.parameters()) + self.external_trainable_variables
        )
        if self.net.regularizer is None:
            self.opt, self.lr_scheduler = optimizers.get(
                trainable_variables, self.opt_name, learning_rate=lr, decay=decay
            )
        else:
            if self.net.regularizer[0] == "l2":
                self.opt, self.lr_scheduler = optimizers.get(
                    trainable_variables,
                    self.opt_name,
                    learning_rate=lr,
                    decay=decay,
                    weight_decay=self.net.regularizer[1],
                )
            else:
                raise NotImplementedError(
                    f"{self.net.regularizer[0]} regularizaiton to be implemented for "
                    "backend pytorch."
                )

        def train_step(inputs, targets):
            def closure():
                losses = outputs_losses_train(inputs, targets)[1]
                total_loss = torch.sum(losses)
                self.opt.zero_grad()
                total_loss.backward()
                return total_loss

            self.opt.step(closure)
            if self.lr_scheduler is not None:
                self.lr_scheduler.step()

        # Callables
        self.outputs = outputs
        self.outputs_losses_train = outputs_losses_train
        self.outputs_losses_test = outputs_losses_test
        self.train_step = train_step

    def _compile_jax(self, lr, loss_fn, decay, loss_weights):
        """jax"""
        # Initialize the network's parameters
        key = jax.random.PRNGKey(config.jax_random_seed)
        self.net.params = self.net.init(key, self.data.test()[0])
        self.params = [self.net.params, self.external_trainable_variables]
        # TODO: learning rate decay
        self.opt = optimizers.get(self.opt_name, learning_rate=lr)
        self.opt_state = self.opt.init(self.params)

        @jax.jit
        def outputs(params, training, inputs):
            return self.net.apply(params, inputs, training=training)

        def outputs_losses(params, training, inputs, targets, losses_fn):
            nn_params, ext_params = params
            # TODO: Add auxiliary vars
            def outputs_fn(inputs):
                return self.net.apply(nn_params, inputs, training=training)

            outputs_ = self.net.apply(nn_params, inputs, training=training)
            # Data losses
            # We use aux so that self.data.losses is a pure function.
            aux = [outputs_fn, ext_params] if ext_params else [outputs_fn]
            losses = losses_fn(targets, outputs_, loss_fn, inputs, self, aux=aux)
            # TODO: Add regularization loss, weighted losses
            if not isinstance(losses, list):
                losses = [losses]
            losses = jax.numpy.asarray(losses)
            return outputs_, losses

        @jax.jit
        def outputs_losses_train(params, inputs, targets):
            return outputs_losses(params, True, inputs, targets, self.data.losses_train)

        @jax.jit
        def outputs_losses_test(params, inputs, targets):
            return outputs_losses(params, False, inputs, targets, self.data.losses_test)

        @jax.jit
        def train_step(params, opt_state, inputs, targets):
            def loss_function(params):
                return jax.numpy.sum(outputs_losses_train(params, inputs, targets)[1])

            grad_fn = jax.grad(loss_function)
            grads = grad_fn(params)
            updates, new_opt_state = self.opt.update(grads, opt_state)
            new_params = optimizers.apply_updates(params, updates)
            return new_params, new_opt_state

        # Pure functions
        self.outputs = outputs
        self.outputs_losses_train = outputs_losses_train
        self.outputs_losses_test = outputs_losses_test
        self.train_step = train_step

    def _compile_paddle(self, lr, loss_fn, decay, loss_weights):
        """paddle"""

        def outputs(training, inputs):
            if training:
                self.net.train()
            else:
                self.net.eval()
            with paddle.no_grad():
                if isinstance(inputs, tuple):
                    inputs = tuple(
                        map(lambda x: paddle.to_tensor(x, stop_gradient=False), inputs)
                    )
                else:
                    inputs = paddle.to_tensor(inputs, stop_gradient=False)
                return self.net(inputs)

        def outputs_losses(training, inputs, targets, auxiliary_vars, losses_fn):
            self.net.auxiliary_vars = auxiliary_vars
            if training:
                self.net.train()
            else:
                self.net.eval()

            if isinstance(inputs, tuple):
                inputs = tuple(
                    map(lambda x: paddle.to_tensor(x, stop_gradient=False), inputs)
                )
            else:
                inputs = paddle.to_tensor(inputs, stop_gradient=False)
            outputs_ = self.net(inputs)

            # Data losses
            if targets is not None:
                targets = paddle.to_tensor(targets)
            losses = losses_fn(targets, outputs_, loss_fn, inputs, self)
            if not isinstance(losses, list):
                losses = [losses]
            # TODO: regularization
            losses = paddle.concat(losses, axis=0)

            # Weighted losses
            if loss_weights is not None:
                losses *= paddle.to_tensor(loss_weights)
            # Clear cached Jacobians and Hessians.
            grad.clear()

            return outputs_, losses

        def outputs_losses_train(inputs, targets, auxiliary_vars):
            return outputs_losses(True, inputs, targets, auxiliary_vars, self.data.losses_train)

        def outputs_losses_test(inputs, targets, auxiliary_vars):
            return outputs_losses(False, inputs, targets, auxiliary_vars, self.data.losses_test)

        trainable_variables = (
            list(self.net.parameters()) + self.external_trainable_variables
        )

        self.opt = optimizers.get(
            trainable_variables, self.opt_name, learning_rate=lr, decay=decay
        )

        def train_step(inputs, targets, auxiliary_vars):
            losses = outputs_losses_train(inputs, targets, auxiliary_vars)[1]
            total_loss = paddle.sum(losses)
            total_loss.backward()
            self.opt.step()
            self.opt.clear_grad()
            if self.lr_scheduler is not None:
                self.lr_scheduler.step()

        def train_step_lbfgs(inputs, targets, auxiliary_vars, previous_optimizer_results=None):
            def closure():
                losses = outputs_losses_train(inputs, targets, auxiliary_vars)[1]
                total_loss = paddle.sum(losses)
                self.opt.clear_grad()
                total_loss.backward()
                return total_loss
            
            self.opt.step(closure)
        # Callables
        self.outputs = outputs
        self.outputs_losses_train = outputs_losses_train
        self.outputs_losses_test = outputs_losses_test
        self.train_step = (
            train_step
            if not optimizers.is_external_optimizer(self.opt_name)
            else train_step_lbfgs
        )

    def _outputs(self, training, inputs):
        if backend_name == "tensorflow.compat.v1":
            feed_dict = self.net.feed_dict(training, inputs)
            return self.sess.run(self.outputs, feed_dict=feed_dict)
        if backend_name in ["tensorflow", "pytorch", "paddle"]:
            outs = self.outputs(training, inputs)
        elif backend_name == "jax":
            outs = self.outputs(self.net.params, training, inputs)
        return utils.to_numpy(outs)

    def _outputs_losses(self, training, inputs, targets, auxiliary_vars):
        if training:
            outputs_losses = self.outputs_losses_train
        else:
            outputs_losses = self.outputs_losses_test
        if backend_name == "tensorflow.compat.v1":
            feed_dict = self.net.feed_dict(training, inputs, targets, auxiliary_vars)
            return self.sess.run(outputs_losses, feed_dict=feed_dict)
        if backend_name == "tensorflow":
            outs = outputs_losses(inputs, targets, auxiliary_vars)
        elif backend_name == "pytorch":
            # TODO: auxiliary_vars
            self.net.requires_grad_(requires_grad=False)
            outs = outputs_losses(inputs, targets)
            self.net.requires_grad_()
        elif backend_name == "jax":
            # TODO: auxiliary_vars
            outs = outputs_losses(self.params, inputs, targets)
        elif backend_name == "paddle":
            outs = outputs_losses(inputs, targets, auxiliary_vars)
        return utils.to_numpy(outs[0]), utils.to_numpy(outs[1])

    def _train_step(self, inputs, targets, auxiliary_vars):
        if backend_name == "tensorflow.compat.v1":
            feed_dict = self.net.feed_dict(True, inputs, targets, auxiliary_vars)
            self.sess.run(self.train_step, feed_dict=feed_dict)
        elif backend_name == "tensorflow":
            self.train_step(inputs, targets, auxiliary_vars)
        elif backend_name == "pytorch":
            # TODO: auxiliary_vars
            self.train_step(inputs, targets)
        elif backend_name == "paddle":
            self.train_step(inputs, targets, auxiliary_vars)
<<<<<<< HEAD
            if hasattr(self.opt, '_learning_rate') and \
                    isinstance(self.opt._learning_rate, paddle.optimizer.lr.LRScheduler):
                self.opt._learning_rate.step()
=======
>>>>>>> 8365095a
        elif backend_name == "jax":
            # TODO: auxiliary_vars
            self.params, self.opt_state = self.train_step(
                self.params, self.opt_state, inputs, targets
            )
            self.net.params, self.external_trainable_variables = self.params

    @utils.timing
    def train(
        self,
        iterations=None,
        batch_size=None,
        display_every=1000,
        disregard_previous_best=False,
        callbacks=None,
        model_restore_path=None,
        model_save_path=None,
        epochs=None,
    ):
        """Trains the model.

        Args:
            iterations (Integer): Number of iterations to train the model, i.e., number
                of times the network weights are updated.
            batch_size: Integer, tuple, or ``None``.

                - If you solve PDEs via ``dde.data.PDE`` or ``dde.data.TimePDE``, do not use `batch_size`, and instead use
                  `dde.callbacks.PDEResidualResampler
                  <https://deepxde.readthedocs.io/en/latest/modules/deepxde.html#deepxde.callbacks.PDEResidualResampler>`_,
                  see an `example <https://github.com/lululxvi/deepxde/blob/master/examples/diffusion_1d_resample.py>`_.
                - For DeepONet in the format of Cartesian product, if `batch_size` is an Integer,
                  then it is the batch size for the branch input; if you want to also use mini-batch for the trunk net input,
                  set `batch_size` as a tuple, where the fist number is the batch size for the branch net input
                  and the second number is the batch size for the trunk net input.
            display_every (Integer): Print the loss and metrics every this steps.
            disregard_previous_best: If ``True``, disregard the previous saved best
                model.
            callbacks: List of ``dde.callbacks.Callback`` instances. List of callbacks
                to apply during training.
            model_restore_path (String): Path where parameters were previously saved.
            model_save_path (String): Prefix of filenames created for the checkpoint.
            epochs (Integer): Deprecated alias to `iterations`. This will be removed in
                a future version.
        """
        if iterations is None and epochs is not None:
            print(
                "Warning: epochs is deprecated and will be removed in a future version."
                " Use iterations instead."
            )
            iterations = epochs
        self.batch_size = batch_size
        self.callbacks = CallbackList(callbacks=callbacks)
        self.callbacks.set_model(self)
        if disregard_previous_best:
            self.train_state.disregard_best()

        if backend_name == "tensorflow.compat.v1":
            if self.train_state.step == 0:
                print("Initializing variables...")
                self.sess.run(tf.global_variables_initializer())
            else:
                utils.guarantee_initialized_variables(self.sess)

        if model_restore_path is not None:
            self.restore(model_restore_path, verbose=1)

        print("Training model...\n")
        self.stop_training = False
        self.train_state.set_data_train(*self.data.train_next_batch(self.batch_size))
        self.train_state.set_data_test(*self.data.test())
        self._test()
        self.callbacks.on_train_begin()
        if optimizers.is_external_optimizer(self.opt_name):
            if backend_name == "tensorflow.compat.v1":
                self._train_tensorflow_compat_v1_scipy(display_every)
            elif backend_name == "tensorflow":
                self._train_tensorflow_tfp()
            elif backend_name == "pytorch":
                self._train_pytorch_lbfgs()
            elif backend_name == "paddle":
<<<<<<< HEAD
                self._train_paddle_lbfgs()
=======
                raise NotImplementedError("L-BFGS will be implemented soon in PaddlePaddle")
>>>>>>> 8365095a
        else:
            if iterations is None:
                raise ValueError("No iterations for {}.".format(self.opt_name))
            self._train_sgd(iterations, display_every)
        self.callbacks.on_train_end()

        print("")
        display.training_display.summary(self.train_state)
        if model_save_path is not None:
            self.save(model_save_path, verbose=1)
        return self.losshistory, self.train_state

    def _train_sgd(self, iterations, display_every):
        for i in range(iterations):
            self.callbacks.on_epoch_begin()
            self.callbacks.on_batch_begin()

            self.train_state.set_data_train(
                *self.data.train_next_batch(self.batch_size)
            )
            self._train_step(
                self.train_state.X_train,
                self.train_state.y_train,
                self.train_state.train_aux_vars,
            )

            self.train_state.epoch += 1
            self.train_state.step += 1
            if self.train_state.step % display_every == 0 or i + 1 == iterations:
                self._test()

            self.callbacks.on_batch_end()
            self.callbacks.on_epoch_end()

            if self.stop_training:
                break

    def _train_tensorflow_compat_v1_scipy(self, display_every):
        def loss_callback(loss_train, loss_test, *args):
            self.train_state.epoch += 1
            self.train_state.step += 1
            if self.train_state.step % display_every == 0:
                self.train_state.loss_train = loss_train
                self.train_state.loss_test = loss_test
                self.train_state.metrics_test = None
                self.losshistory.append(
                    self.train_state.step,
                    self.train_state.loss_train,
                    self.train_state.loss_test,
                    None,
                )
                display.training_display(self.train_state)
            for cb in self.callbacks.callbacks:
                if type(cb).__name__ == "VariableValue":
                    cb.epochs_since_last += 1
                    if cb.epochs_since_last >= cb.period:
                        cb.epochs_since_last = 0

                        print(
                            cb.model.train_state.epoch,
                            list_to_str(
                                [float(arg) for arg in args],
                                precision=cb.precision,
                            ),
                            file=cb.file,
                        )
                        cb.file.flush()

        self.train_state.set_data_train(*self.data.train_next_batch(self.batch_size))
        feed_dict = self.net.feed_dict(
            True,
            self.train_state.X_train,
            self.train_state.y_train,
            self.train_state.train_aux_vars,
        )
        fetches = [self.outputs_losses_train[1], self.outputs_losses_test[1]]
        if self.external_trainable_variables:
            fetches += self.external_trainable_variables
        self.train_step.minimize(
            self.sess,
            feed_dict=feed_dict,
            fetches=fetches,
            loss_callback=loss_callback,
        )
        self._test()

    def _train_tensorflow_tfp(self):
        # There is only one optimization step. If using multiple steps with/without
        # previous_optimizer_results, L-BFGS failed to reach a small error. The reason
        # could be that tfp.optimizer.lbfgs_minimize will start from scratch for each
        # call.
        n_iter = 0
        while n_iter < optimizers.LBFGS_options["maxiter"]:
            self.train_state.set_data_train(
                *self.data.train_next_batch(self.batch_size)
            )
            results = self.train_step(
                self.train_state.X_train,
                self.train_state.y_train,
                self.train_state.train_aux_vars,
            )
            n_iter += results.num_iterations.numpy()
            self.train_state.epoch += results.num_iterations.numpy()
            self.train_state.step += results.num_iterations.numpy()
            self._test()

            if results.converged or results.failed:
                break

    def _train_pytorch_lbfgs(self):
        prev_n_iter = 0
        while prev_n_iter < optimizers.LBFGS_options["maxiter"]:
            self.callbacks.on_epoch_begin()
            self.callbacks.on_batch_begin()

            self.train_state.set_data_train(
                *self.data.train_next_batch(self.batch_size)
            )
            self._train_step(
                self.train_state.X_train,
                self.train_state.y_train,
                self.train_state.train_aux_vars,
            )

            n_iter = self.opt.state_dict()["state"][0]["n_iter"]
            if prev_n_iter == n_iter:
                # Converged
                break

            self.train_state.epoch += n_iter - prev_n_iter
            self.train_state.step += n_iter - prev_n_iter
            prev_n_iter = n_iter
            self._test()

            self.callbacks.on_batch_end()
            self.callbacks.on_epoch_end()

            if self.stop_training:
                break

    def _train_paddle_lbfgs(self):
        prev_n_iter = 0
        
        while prev_n_iter < optimizers.LBFGS_options["maxiter"]:
            self.callbacks.on_epoch_begin()
            self.callbacks.on_batch_begin()

            self.train_state.set_data_train(
                *self.data.train_next_batch(self.batch_size)
            )
            self._train_step(
                self.train_state.X_train,
                self.train_state.y_train,
                self.train_state.train_aux_vars,
            )

            n_iter = self.opt.state_dict()["state"]["n_iter"]
            if prev_n_iter == n_iter:
                # Converged
                break

            self.train_state.epoch += n_iter - prev_n_iter
            self.train_state.step += n_iter - prev_n_iter
            prev_n_iter = n_iter
            self._test()

            self.callbacks.on_batch_end()
            self.callbacks.on_epoch_end()

            if self.stop_training:
                break

    def _test(self):
        (
            self.train_state.y_pred_train,
            self.train_state.loss_train,
        ) = self._outputs_losses(
            True,
            self.train_state.X_train,
            self.train_state.y_train,
            self.train_state.train_aux_vars,
        )
        self.train_state.y_pred_test, self.train_state.loss_test = self._outputs_losses(
            False,
            self.train_state.X_test,
            self.train_state.y_test,
            self.train_state.test_aux_vars,
        )

        if isinstance(self.train_state.y_test, (list, tuple)):
            self.train_state.metrics_test = [
                m(self.train_state.y_test[i], self.train_state.y_pred_test[i])
                for m in self.metrics
                for i in range(len(self.train_state.y_test))
            ]
        else:
            self.train_state.metrics_test = [
                m(self.train_state.y_test, self.train_state.y_pred_test)
                for m in self.metrics
            ]

        self.train_state.update_best()
        self.losshistory.append(
            self.train_state.step,
            self.train_state.loss_train,
            self.train_state.loss_test,
            self.train_state.metrics_test,
        )

        if (
            np.isnan(self.train_state.loss_train).any()
            or np.isnan(self.train_state.loss_test).any()
        ):
            self.stop_training = True
        display.training_display(self.train_state)

    def predict(self, x, operator=None, callbacks=None):
        """Generates predictions for the input samples. If `operator` is ``None``,
        returns the network output, otherwise returns the output of the `operator`.

        Args:
            x: The network inputs. A Numpy array or a tuple of Numpy arrays.
            operator: A function takes arguments (`inputs`, `outputs`) or (`inputs`,
                `outputs`, `auxiliary_variables`) and outputs a tensor. `inputs` and
                `outputs` are the network input and output tensors, respectively.
                `auxiliary_variables` is the output of `auxiliary_var_function(x)`
                in `dde.data.PDE`. `operator` is typically chosen as the PDE (used to
                define `dde.data.PDE`) to predict the PDE residual.
            callbacks: List of ``dde.callbacks.Callback`` instances. List of callbacks
                to apply during prediction.
        """
        if isinstance(x, tuple):
            x = tuple(np.asarray(xi, dtype=config.real(np)) for xi in x)
        else:
            x = np.asarray(x, dtype=config.real(np))
        callbacks = CallbackList(callbacks=callbacks)
        callbacks.set_model(self)
        callbacks.on_predict_begin()

        if operator is None:
            y = self._outputs(False, x)
            callbacks.on_predict_end()
            return y

        # operator is not None
        if utils.get_num_args(operator) == 3:
            aux_vars = self.data.auxiliary_var_fn(x).astype(config.real(np))
        if backend_name == "tensorflow.compat.v1":
            if utils.get_num_args(operator) == 2:
                op = operator(self.net.inputs, self.net.outputs)
                feed_dict = self.net.feed_dict(False, x)
            elif utils.get_num_args(operator) == 3:
                op = operator(
                    self.net.inputs, self.net.outputs, self.net.auxiliary_vars
                )
                feed_dict = self.net.feed_dict(False, x, auxiliary_vars=aux_vars)
            y = self.sess.run(op, feed_dict=feed_dict)
        elif backend_name == "tensorflow":
            if utils.get_num_args(operator) == 2:

                @tf.function
                def op(inputs):
                    y = self.net(inputs)
                    return operator(inputs, y)

            elif utils.get_num_args(operator) == 3:

                @tf.function
                def op(inputs):
                    y = self.net(inputs)
                    return operator(inputs, y, aux_vars)

            y = op(x)
            y = utils.to_numpy(y)
        elif backend_name == "pytorch":
            self.net.eval()
            inputs = torch.as_tensor(x)
            inputs.requires_grad_()
            outputs = self.net(inputs)
            if utils.get_num_args(operator) == 2:
                y = operator(inputs, outputs)
            elif utils.get_num_args(operator) == 3:
                # TODO: Pytorch backend Implementation of Auxiliary variables.
                # y = operator(inputs, outputs, torch.as_tensor(aux_vars))
                raise NotImplementedError(
                    "Model.predict() with auxiliary variable hasn't been implemented "
                    "for backend pytorch."
                )
            # Clear cached Jacobians and Hessians.
            grad.clear()
            y = utils.to_numpy(y)
        elif backend_name == "paddle":
            self.net.eval()
            inputs = paddle.to_tensor(x, stop_gradient=False)
            outputs = self.net(inputs)
            if utils.get_num_args(operator) == 2:
                y = operator(inputs, outputs)
            elif utils.get_num_args(operator) == 3:
                # TODO: Paddle backend Implementation of Auxiliary variables.
                # y = operator(inputs, outputs, paddle.to_tensor(aux_vars))
                raise NotImplementedError(
                    "Model.predict() with auxiliary variable hasn't been implemented "
                    "for backend paddle."
                )
            y = utils.to_numpy(y)
        callbacks.on_predict_end()
        return y

    # def evaluate(self, x, y, callbacks=None):
    #     """Returns the loss values & metrics values for the model in test mode."""
    #     raise NotImplementedError(
    #         "Model.evaluate to be implemented. Alternatively, use Model.predict."
    #     )

    def state_dict(self):
        """Returns a dictionary containing all variables."""
        # TODO: backend tensorflow
        if backend_name == "tensorflow.compat.v1":
            destination = OrderedDict()
            variables_names = [v.name for v in tf.global_variables()]
            values = self.sess.run(variables_names)
            for k, v in zip(variables_names, values):
                destination[k] = v
        elif backend_name in ["pytorch", "paddle"]:
            destination = self.net.state_dict()
        else:
            raise NotImplementedError(
                "state_dict hasn't been implemented for this backend."
            )
        return destination

    def save(self, save_path, protocol="backend", verbose=0):
        """Saves all variables to a disk file.

        Args:
            save_path (string): Prefix of filenames to save the model file.
            protocol (string): If `protocol` is "backend", save using the
                backend-specific method.

                - For "tensorflow.compat.v1", use `tf.train.Save <https://www.tensorflow.org/api_docs/python/tf/compat/v1/train/Saver#attributes>`_.
                - For "tensorflow", use `tf.keras.Model.save_weights <https://www.tensorflow.org/api_docs/python/tf/keras/Model#save_weights>`_.
                - For "pytorch", use `torch.save <https://pytorch.org/docs/stable/generated/torch.save.html>`_.
                - For "paddle", use `paddle.save <https://www.paddlepaddle.org.cn/documentation/docs/zh/api/paddle/save_cn.html#cn-api-paddle-framework-io-save>`_.

                If `protocol` is "pickle", save using the Python pickle module. Only the
                protocol "backend" supports ``restore()``.

        Returns:
            string: Path where model is saved.
        """
        # TODO: backend tensorflow
        save_path = f"{save_path}-{self.train_state.epoch}"
        if protocol == "pickle":
            save_path += ".pkl"
            with open(save_path, "wb") as f:
                pickle.dump(self.state_dict(), f)
        elif protocol == "backend":
            if backend_name == "tensorflow.compat.v1":
                save_path += ".ckpt"
                self.saver.save(self.sess, save_path)
            elif backend_name == "tensorflow":
                save_path += ".ckpt"
                self.net.save_weights(save_path)
            elif backend_name == "pytorch":
                save_path += ".pt"
                checkpoint = {
                    "model_state_dict": self.net.state_dict(),
                    "optimizer_state_dict": self.opt.state_dict(),
                }
                torch.save(checkpoint, save_path)
            elif backend_name == "paddle":
                save_path += ".pdparams"
                checkpoint = {
                    "model": self.net.state_dict(),
                    "opt": self.opt.state_dict(),
                }
                paddle.save(checkpoint, save_path)
            else:
                raise NotImplementedError(
                    "Model.save() hasn't been implemented for this backend."
                )
        if verbose > 0:
            print(
                "Epoch {}: saving model to {} ...\n".format(
                    self.train_state.epoch, save_path
                )
            )
        return save_path

    def restore(self, save_path, verbose=0):
        """Restore all variables from a disk file.

        Args:
            save_path (string): Path where model was previously saved.
        """
        # TODO: backend tensorflow
        if verbose > 0:
            print("Restoring model from {} ...\n".format(save_path))
        if backend_name == "tensorflow.compat.v1":
            self.saver.restore(self.sess, save_path)
        elif backend_name == "tensorflow":
            self.net.load_weights(save_path)
        elif backend_name == "pytorch":
            checkpoint = torch.load(save_path)
            self.net.load_state_dict(checkpoint["model_state_dict"])
            self.opt.load_state_dict(checkpoint["optimizer_state_dict"])
        elif backend_name == "paddle":
            checkpoint = paddle.load(save_path)
            self.net.set_state_dict(checkpoint["model"])
            self.opt.set_state_dict(checkpoint["opt"])
        else:
            raise NotImplementedError(
                "Model.restore() hasn't been implemented for this backend."
            )

    def print_model(self):
        """Prints all trainable variables."""
        # TODO: backend tensorflow, pytorch
        if backend_name != "tensorflow.compat.v1":
            raise NotImplementedError(
                "state_dict hasn't been implemented for this backend."
            )
        variables_names = [v.name for v in tf.trainable_variables()]
        values = self.sess.run(variables_names)
        for k, v in zip(variables_names, values):
            print("Variable: {}, Shape: {}".format(k, v.shape))
            print(v)


class TrainState:
    def __init__(self):
        self.epoch = 0
        self.step = 0

        # Current data
        self.X_train = None
        self.y_train = None
        self.train_aux_vars = None
        self.X_test = None
        self.y_test = None
        self.test_aux_vars = None

        # Results of current step
        # Train results
        self.loss_train = None
        self.y_pred_train = None
        # Test results
        self.loss_test = None
        self.y_pred_test = None
        self.y_std_test = None
        self.metrics_test = None

        # The best results correspond to the min train loss
        self.best_step = 0
        self.best_loss_train = np.inf
        self.best_loss_test = np.inf
        self.best_y = None
        self.best_ystd = None
        self.best_metrics = None

    def set_data_train(self, X_train, y_train, train_aux_vars=None):
        self.X_train = X_train
        self.y_train = y_train
        self.train_aux_vars = train_aux_vars

    def set_data_test(self, X_test, y_test, test_aux_vars=None):
        self.X_test = X_test
        self.y_test = y_test
        self.test_aux_vars = test_aux_vars

    def update_best(self):
        if self.best_loss_train > np.sum(self.loss_train):
            self.best_step = self.step
            self.best_loss_train = np.sum(self.loss_train)
            self.best_loss_test = np.sum(self.loss_test)
            self.best_y = self.y_pred_test
            self.best_ystd = self.y_std_test
            self.best_metrics = self.metrics_test

    def disregard_best(self):
        self.best_loss_train = np.inf


class LossHistory:
    def __init__(self):
        self.steps = []
        self.loss_train = []
        self.loss_test = []
        self.metrics_test = []
        self.loss_weights = None

    def set_loss_weights(self, loss_weights):
        self.loss_weights = loss_weights

    def append(self, step, loss_train, loss_test, metrics_test):
        self.steps.append(step)
        self.loss_train.append(loss_train)
        if loss_test is None:
            loss_test = self.loss_test[-1]
        if metrics_test is None:
            metrics_test = self.metrics_test[-1]
        self.loss_test.append(loss_test)
        self.metrics_test.append(metrics_test)<|MERGE_RESOLUTION|>--- conflicted
+++ resolved
@@ -539,12 +539,6 @@
             self.train_step(inputs, targets)
         elif backend_name == "paddle":
             self.train_step(inputs, targets, auxiliary_vars)
-<<<<<<< HEAD
-            if hasattr(self.opt, '_learning_rate') and \
-                    isinstance(self.opt._learning_rate, paddle.optimizer.lr.LRScheduler):
-                self.opt._learning_rate.step()
-=======
->>>>>>> 8365095a
         elif backend_name == "jax":
             # TODO: auxiliary_vars
             self.params, self.opt_state = self.train_step(
@@ -625,11 +619,7 @@
             elif backend_name == "pytorch":
                 self._train_pytorch_lbfgs()
             elif backend_name == "paddle":
-<<<<<<< HEAD
                 self._train_paddle_lbfgs()
-=======
-                raise NotImplementedError("L-BFGS will be implemented soon in PaddlePaddle")
->>>>>>> 8365095a
         else:
             if iterations is None:
                 raise ValueError("No iterations for {}.".format(self.opt_name))
