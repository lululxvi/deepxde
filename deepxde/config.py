import os
import random

import numpy as np

from .backend import backend_name, tf, torch, paddle
from .real import Real


real = Real(32)

if backend_name == "jax":
    ii = np.iinfo(int)
    jax_random_seed = random.randint(ii.min, ii.max)


def default_float():
    """Returns the default float type, as a string."""
    if real.precision == 64:
        return "float64"
    return "float32"


def set_default_float(value):
    """Sets the default float type.

    The default floating point type is 'float32'.

    Args:
        value (String): 'float32' or 'float64'.
    """
    if value == "float32":
        print("Set the default float type to float32")
        real.set_float32()
    elif value == "float64":
        print("Set the default float type to float64")
        real.set_float64()
    if backend_name in ["tensorflow.compat.v1", "tensorflow"]:
        tf.keras.backend.set_floatx(value)


def set_random_seed(seed):
    """Set the global random seeds of random, numpy, and backend.

    Args:
        seed (int): The desired seed.
    """
    random.seed(seed)  # python random
    np.random.seed(seed)  # numpy
    if backend_name == "tensorflow.compat.v1":
        tf.set_random_seed(seed)  # tf CPU seed
        os.environ["TF_DETERMINISTIC_OPS"] = "1"
    elif backend_name == "tensorflow":
        tf.random.set_seed(seed)  # tf CPU seed
        os.environ["TF_DETERMINISTIC_OPS"] = "1"
    elif backend_name == "pytorch":
        torch.manual_seed(seed)
<<<<<<< HEAD
    elif backend_name == "paddle":
        paddle.seed(seed)
=======
    elif backend_name == "jax":
        global jax_random_seed
        jax_random_seed = seed
>>>>>>> 9a20ec00
<|MERGE_RESOLUTION|>--- conflicted
+++ resolved
@@ -55,11 +55,8 @@
         os.environ["TF_DETERMINISTIC_OPS"] = "1"
     elif backend_name == "pytorch":
         torch.manual_seed(seed)
-<<<<<<< HEAD
     elif backend_name == "paddle":
         paddle.seed(seed)
-=======
     elif backend_name == "jax":
         global jax_random_seed
-        jax_random_seed = seed
->>>>>>> 9a20ec00
+        jax_random_seed = seed