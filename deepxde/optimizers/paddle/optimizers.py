--- conflicted
+++ resolved
@@ -63,7 +63,6 @@
     if isinstance(optimizer, paddle.optimizer.Optimizer):
         return optimizer
 
-<<<<<<< HEAD
     if optimizer in ["L-BFGS", "L-BFGS-B"]:
         if learning_rate is not None or decay is not None:
             print("Warning: learning rate is ignored for {}".format(optimizer))
@@ -81,25 +80,11 @@
     else:
         if learning_rate is None:
             raise ValueError("No learning rate for {}.".format(optimizer))
-=======
-    if is_external_optimizer(optimizer):
-        # TODO: add support for L-BFGS and L-BFGS-B
-        raise NotImplementedError(f"{optimizer} is not implemented in PaddlePaddle")
->>>>>>> 6d5f8ba7
 
         if decay is not None:
             learning_rate = _get_lr_scheduler(learning_rate, decay)
 
-<<<<<<< HEAD
         if optimizer == "adam":
             return paddle.optimizer.Adam(learning_rate=learning_rate, parameters=params)
         
         raise NotImplementedError(f"{optimizer} to be implemented for backend Paddle.")
-=======
-    if decay is not None:
-        learning_rate = _get_lr_scheduler(learning_rate, decay)
-
-    if optimizer == "adam":
-        return paddle.optimizer.Adam(learning_rate=learning_rate, parameters=params)
-    raise NotImplementedError(f"{optimizer} is not implemented in PaddlePaddle")
->>>>>>> 6d5f8ba7
