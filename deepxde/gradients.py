__all__ = ["jacobian", "hessian"]

from .backend import backend_name, tf, torch, jax, paddle


class Jacobian:
    """Compute Jacobian matrix J: J[i][j] = dy_i/dx_j, where i = 0, ..., dim_y-1 and
    j = 0, ..., dim_x - 1.

    It is lazy evaluation, i.e., it only computes J[i][j] when needed.

    Args:
        ys: Output Tensor of shape (batch_size, dim_y).
        xs: Input Tensor of shape (batch_size, dim_x).
    """

    def __init__(self, ys, xs):
        self.ys = ys
        self.xs = xs

        if backend_name in ["tensorflow.compat.v1", "tensorflow", "pytorch"]:
            self.dim_y = ys.shape[1]
        elif backend_name == "jax":
            # For backend jax, a tuple of a jax array and a callable is passed as one of
            # the arguments, since jax does not support computational graph explicitly.
            # The array is used to control the dimensions and the callable is used to
            # obtain the derivative function, which can be used to compute the
            # derivatives.
            self.dim_y = ys[0].shape[1]
        self.dim_x = xs.shape[1]

        self.J = {}

    def __call__(self, i=0, j=None):
        """Returns J[`i`][`j`]. If `j` is ``None``, returns the gradient of y_i, i.e.,
        J[i].
        """
        if not 0 <= i < self.dim_y:
            raise ValueError("i={} is not valid.".format(i))
        if j is not None and not 0 <= j < self.dim_x:
            raise ValueError("j={} is not valid.".format(j))
        # Compute J[i]
        if i not in self.J:
            if backend_name in ["tensorflow.compat.v1", "tensorflow"]:
                y = self.ys[:, i : i + 1] if self.dim_y > 1 else self.ys
                self.J[i] = tf.gradients(y, self.xs)[0]
            elif backend_name == "pytorch":
                # TODO: retain_graph=True has memory leak?
                y = self.ys[:, i : i + 1] if self.dim_y > 1 else self.ys
                self.J[i] = torch.autograd.grad(
                    y, self.xs, grad_outputs=torch.ones_like(y), create_graph=True
                )[0]
            elif backend_name == "paddle":
                y = self.ys[:, i: i + 1] if self.dim_y > 1 else self.ys
                self.J[i] = paddle.autograd.grad(y, self.xs, create_graph=True)[0]
            elif backend_name == "jax":
                # Here, we use jax.grad to compute the gradient of a function. This is
                # different from TensorFlow and PyTorch that the input of a function is
                # no longer a batch. Instead, it is a single point. Formally, backend
                # jax computes gradients pointwisely and then vectorizes to batch, by
                # jax.vmap. However, computationally, this is in fact done batchwisely
                # and efficiently. It is very important to note that, without jax.vmap,
                # this can only deal with functions whose output is a scalar and input
                # is a single point.
                # Other options are jax.jacrev + jax.vmap or jax.jacfwd + jax.vmap,
                # which could be used to compute the full Jacobian matrix efficiently,
                # if needed. Also, jax.vjp, jax.jvp will bring more flexibility and
                # efficiency. jax.vjp + jax.vmap or jax.jvp + jax.vmap will be
                # implemented in the future.
                grad_fn = jax.grad(lambda x: self.ys[1](x)[i])
                self.J[i] = (jax.vmap(grad_fn)(self.xs), grad_fn)

        if backend_name in ["tensorflow.compat.v1", "tensorflow", "pytorch", "paddle"]:
            return (
                self.J[i] if j is None or self.dim_x == 1 else self.J[i][:, j : j + 1]
            )
        if backend_name == "jax":
            # Unlike other backends, in backend jax, a tuple of a jax array and a callable is returned, so that
            # it is consistent with the argument, which is also a tuple. This may be useful for further computation,
            # e.g. Hessian.
            return (
                self.J[i]
                if j is None or self.dim_x == 1
                else (
                    self.J[i][0][:, j : j + 1],
                    lambda inputs: self.J[i][1](inputs)[j : j + 1],
                )
            )


class Jacobians:
    """Compute multiple Jacobians.

    A new instance will be created for a new pair of (output, input). For the (output,
    input) pair that has been computed before, it will reuse the previous instance,
    rather than creating a new one.
    """

    def __init__(self):
        self.Js = {}

    def __call__(self, ys, xs, i=0, j=None):
        # For backend tensorflow and pytorch, self.Js cannot be reused across iteration.
        # For backend pytorch, we need to reset self.Js in each iteration to avoid
        # memory leak.
        #
        # For backend tensorflow, in each iteration, self.Js is reset to {}.
        #
        # Example:
        #
        # mydict = {}
        #
        # @tf.function
        # def f(x):
        #     tf.print(mydict)  # always {}
        #     y = 1 * x
        #     tf.print(hash(y.ref()), hash(x.ref()))  # Doesn't change
        #     mydict[(y.ref(), x.ref())] = 1
        #     tf.print(mydict)
        #
        # for _ in range(2):
        #     x = np.random.random((3, 4))
        #     f(x)
        #
        #
        # For backend pytorch, in each iteration, ys and xs are new tensors
        # converted from np.ndarray, so self.Js will increase over iteration.
        #
        # Example:
        #
        # mydict = {}
        #
        # def f(x):
        #     print(mydict)
        #     y = 1 * x
        #     print(hash(y), hash(x))
        #     mydict[(y, x)] = 1
        #     print(mydict)
        #
        # for i in range(2):
        #     x = np.random.random((3, 4))
        #     x = torch.from_numpy(x)
        #     x.requires_grad_()
        #     f(x)
        if backend_name in ["tensorflow.compat.v1", "tensorflow"]:
            key = (ys.ref(), xs.ref())
        elif backend_name == "pytorch":
            key = (ys, xs)
        elif backend_name == "paddle":
            key = (ys, xs)
        elif backend_name == "jax":
            key = (id(ys[0]), id(xs))
        if key not in self.Js:
            self.Js[key] = Jacobian(ys, xs)
        return self.Js[key](i, j)

    def clear(self):
        """Clear cached Jacobians."""
        self.Js = {}


def jacobian(ys, xs, i=0, j=None):
    """Compute Jacobian matrix J: J[i][j] = dy_i / dx_j, where i = 0, ..., dim_y - 1 and
    j = 0, ..., dim_x - 1.

    Use this function to compute first-order derivatives instead of ``tf.gradients()``
    or ``torch.autograd.grad()``, because

    - It is lazy evaluation, i.e., it only computes J[i][j] when needed.
    - It will remember the gradients that have already been computed to avoid duplicate
      computation.

    Args:
        ys: Output Tensor of shape (batch_size, dim_y).
        xs: Input Tensor of shape (batch_size, dim_x).
        i (int):
        j (int or None):

    Returns:
        J[`i`][`j`] in Jacobian matrix J. If `j` is ``None``, returns the gradient of
        y_i, i.e., J[`i`].
    """
    return jacobian._Jacobians(ys, xs, i=i, j=j)


jacobian._Jacobians = Jacobians()


class Hessian:
    """Compute Hessian matrix H: H[i][j] = d^2y / dx_i dx_j, where i,j = 0,..., dim_x-1.

    It is lazy evaluation, i.e., it only computes H[i][j] when needed.

    Args:
        y: Output Tensor of shape (batch_size, 1) or (batch_size, dim_y > 1).
        xs: Input Tensor of shape (batch_size, dim_x).
        component: If `y` has the shape (batch_size, dim_y > 1), then `y[:, component]`
            is used to compute the Hessian. Do not use if `y` has the shape (batch_size,
            1).
        grad_y: The gradient of `y` w.r.t. `xs`. Provide `grad_y` if known to avoid
            duplicate computation. `grad_y` can be computed from ``Jacobian``.
    """

    def __init__(self, y, xs, component=None, grad_y=None):
        if backend_name in ["tensorflow.compat.v1", "tensorflow", "pytorch"]:
            dim_y = y.shape[1]
        elif backend_name == "jax":
            dim_y = y[0].shape[0]

        if dim_y > 1:
            if component is None:
                raise ValueError("The component of y is missing.")
            if component >= dim_y:
                raise ValueError(
                    "The component of y={} cannot be larger than the dimension={}.".format(
                        component, dim_y
                    )
                )
        else:
            if component is not None:
                raise ValueError("Do not use component for 1D y.")
            component = 0

        if grad_y is None:
            grad_y = jacobian(y, xs, i=component, j=None)
        self.H = Jacobian(grad_y, xs)

    def __call__(self, i=0, j=0):
        """Returns H[`i`][`j`]."""
        return self.H(i, j)


class Hessians:
    """Compute multiple Hessians.

    A new instance will be created for a new pair of (output, input). For the (output,
    input) pair that has been computed before, it will reuse the previous instance,
    rather than creating a new one.
    """

    def __init__(self):
        self.Hs = {}

    def __call__(self, y, xs, component=None, i=0, j=0, grad_y=None):
        if backend_name in ["tensorflow.compat.v1", "tensorflow"]:
            key = (y.ref(), xs.ref(), component)
        elif backend_name == "pytorch":
            key = (y, xs, component)
<<<<<<< HEAD
        elif backend_name == "paddle":
            key = (y, xs, component)
=======
        elif backend_name == "jax":
            key = (id(y[0]), id(xs), component)
>>>>>>> 8f4cc150
        if key not in self.Hs:
            self.Hs[key] = Hessian(y, xs, component=component, grad_y=grad_y)
        return self.Hs[key](i, j)

    def clear(self):
        """Clear cached Hessians."""
        self.Hs = {}


def hessian(ys, xs, component=None, i=0, j=0, grad_y=None):
    """Compute Hessian matrix H: H[i][j] = d^2y / dx_i dx_j, where i,j=0,...,dim_x-1.

    Use this function to compute second-order derivatives instead of ``tf.gradients()``
    or ``torch.autograd.grad()``, because

    - It is lazy evaluation, i.e., it only computes H[i][j] when needed.
    - It will remember the gradients that have already been computed to avoid duplicate
      computation.

    Args:
        ys: Output Tensor of shape (batch_size, dim_y).
        xs: Input Tensor of shape (batch_size, dim_x).
        component: If dim_y > 1, then `ys[:, component]` is used as y to compute the
            Hessian. If dim_y = 1, `component` must be ``None``.
        i (int):
        j (int):
        grad_y: The gradient of y w.r.t. `xs`. Provide `grad_y` if known to avoid
            duplicate computation. `grad_y` can be computed from ``jacobian``. Even if
            you do not provide `grad_y`, there is no duplicate computation if you use
            ``jacobian`` to compute first-order derivatives.

    Returns:
        H[`i`][`j`].
    """
    return hessian._Hessians(ys, xs, component=component, i=i, j=j, grad_y=grad_y)


hessian._Hessians = Hessians()


def clear():
    """Clear cached Jacobians and Hessians."""
    jacobian._Jacobians.clear()
    hessian._Hessians.clear()<|MERGE_RESOLUTION|>--- conflicted
+++ resolved
@@ -51,7 +51,7 @@
                     y, self.xs, grad_outputs=torch.ones_like(y), create_graph=True
                 )[0]
             elif backend_name == "paddle":
-                y = self.ys[:, i: i + 1] if self.dim_y > 1 else self.ys
+                y = self.ys[:, i : i + 1] if self.dim_y > 1 else self.ys
                 self.J[i] = paddle.autograd.grad(y, self.xs, create_graph=True)[0]
             elif backend_name == "jax":
                 # Here, we use jax.grad to compute the gradient of a function. This is
@@ -246,13 +246,10 @@
             key = (y.ref(), xs.ref(), component)
         elif backend_name == "pytorch":
             key = (y, xs, component)
-<<<<<<< HEAD
         elif backend_name == "paddle":
             key = (y, xs, component)
-=======
         elif backend_name == "jax":
             key = (id(y[0]), id(xs), component)
->>>>>>> 8f4cc150
         if key not in self.Hs:
             self.Hs[key] = Hessian(y, xs, component=component, grad_y=grad_y)
         return self.Hs[key](i, j)
