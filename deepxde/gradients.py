__all__ = ["clear", "hessian", "jacobian"]

<<<<<<< HEAD
from .backend import backend_name, tf, torch, paddle
=======
from .backend import backend_name, tf, torch, jax
>>>>>>> 707b0984


class Jacobian:
    """Compute Jacobian matrix J: J[i][j] = dy_i/dx_j, where i = 0, ..., dim_y-1 and
    j = 0, ..., dim_x - 1.

    It is lazy evaluation, i.e., it only computes J[i][j] when needed.

    Args:
        ys: Output Tensor of shape (batch_size, dim_y).
        xs: Input Tensor of shape (batch_size, dim_x).
    """

    def __init__(self, ys, xs):
        self.ys = ys
        self.xs = xs

        if backend_name == "jax":
            # For backend jax, a tuple of a jax array and a callable is passed as one of
            # the arguments, since jax does not support computational graph explicitly.
            # The array is used to control the dimensions and the callable is used to
            # obtain the derivative function, which can be used to compute the derivatives.
            self.dim_y = ys[0].shape[1]
        else:
            self.dim_y = ys.shape[1]
        self.dim_x = xs.shape[1]
        self.J = {}

    def __call__(self, i=0, j=None):
        """Returns J[`i`][`j`]. If `j` is ``None``, returns the gradient of y_i, i.e.,
        J[i].
        """
        if not 0 <= i < self.dim_y:
            raise ValueError("i={} is not valid.".format(i))
        if j is not None and not 0 <= j < self.dim_x:
            raise ValueError("j={} is not valid.".format(j))
        # Compute J[i]
        if i not in self.J:
            if backend_name in ["tensorflow.compat.v1", "tensorflow"]:
                y = self.ys[:, i : i + 1] if self.dim_y > 1 else self.ys
                self.J[i] = tf.gradients(y, self.xs)[0]
            elif backend_name == "pytorch":
                # TODO: retain_graph=True has memory leak?
                y = self.ys[:, i : i + 1] if self.dim_y > 1 else self.ys
                self.J[i] = torch.autograd.grad(
                    y, self.xs, grad_outputs=torch.ones_like(y), create_graph=True
                )[0]
<<<<<<< HEAD
            elif backend_name == "paddle":
                self.J[i] = paddle.autograd.grad(y, self.xs, create_graph=True, retain_graph=True)[0]                
        return self.J[i] if j is None or self.dim_x == 1 else self.J[i][:, j : j + 1]
=======
            elif backend_name == "jax":
                # Here, we follow "Vector-valued gradients with VJPs" section in
                # https://jax.readthedocs.io/en/latest/notebooks/autodiff_cookbook.html
                # and jax.vjp is directly used to compute derivatives alongside the first axis of mini-batch.
                # A similiar choice is to use jax.vjp to compute derivatives on single datapoint and then use
                # jax.vmap to vectorize the computation for the whole batch.
                # In experiments so far, for computating first-order derivatives, directly using jax.vjp turned
                # out to be slightly faster than, if not equal to, jax.vjp+jax.vmap.
                # Other options are jax.jacrev+jax.vmap and jax.jacfwd+jax.vmap, which could be used to compute
                # the full Jacobian matrix efficiently. In other words, instead of current lazy evaluation, which
                # only computes and stores the i-th row of Jacobian matrix when needed, it computes and stores the
                # whole Jacobian matrix on first called. This method may not be sufficient, if the considered PDE
                # is not using most of elements in Jacobian matrix, which, however, is not common.

                def vgrad(x):
                    _, vjp_fn = jax.vjp(self.ys[1], x)
                    return vjp_fn(jax.numpy.zeros_like(self.ys[0]).at[:, i].set(1))[0]

                self.J[i] = (vgrad(self.xs), vgrad)

        if backend_name in ["tensorflow.compat.v1", "tensorflow", "pytorch"]:
            return (
                self.J[i] if j is None or self.dim_x == 1 else self.J[i][:, j : j + 1]
            )
        if backend_name == "jax":
            # Unlike other backends, in backend jax, a tuple of a jax array and a callable is returned, so that
            # it is consistent with the argument, which is also a tuple. This may be useful for further computation,
            # e.g. Hessian.
            return (
                self.J[i]
                if j is None or self.dim_x == 1
                else (
                    self.J[i][0][:, j : j + 1],
                    lambda x: self.J[i][1](x)[:, j : j + 1],
                )
            )
>>>>>>> 707b0984


class Jacobians:
    """Compute multiple Jacobians.

    A new instance will be created for a new pair of (output, input). For the (output,
    input) pair that has been computed before, it will reuse the previous instance,
    rather than creating a new one.
    """

    def __init__(self):
        self.Js = {}

    def __call__(self, ys, xs, i=0, j=None):
        # For backend tensorflow and pytorch, self.Js cannot be reused across iteration.
        # For backend pytorch, we need to reset self.Js in each iteration to avoid
        # memory leak.
        #
        # For backend tensorflow, in each iteration, self.Js is reset to {}.
        #
        # Example:
        #
        # mydict = {}
        #
        # @tf.function
        # def f(x):
        #     tf.print(mydict)  # always {}
        #     y = 1 * x
        #     tf.print(hash(y.ref()), hash(x.ref()))  # Doesn't change
        #     mydict[(y.ref(), x.ref())] = 1
        #     tf.print(mydict)
        #
        # for _ in range(2):
        #     x = np.random.random((3, 4))
        #     f(x)
        #
        #
        # For backend pytorch, in each iteration, ys and xs are new tensors
        # converted from np.ndarray, so self.Js will increase over iteration.
        #
        # Example:
        #
        # mydict = {}
        #
        # def f(x):
        #     print(mydict)
        #     y = 1 * x
        #     print(hash(y), hash(x))
        #     mydict[(y, x)] = 1
        #     print(mydict)
        #
        # for i in range(2):
        #     x = np.random.random((3, 4))
        #     x = torch.from_numpy(x)
        #     x.requires_grad_()
        #     f(x)
        if backend_name in ["tensorflow.compat.v1", "tensorflow"]:
            key = (ys.ref(), xs.ref())
        elif backend_name == "pytorch":
            key = (ys, xs)
<<<<<<< HEAD
        elif backend_name == "paddle":
            key = (ys, xs)
=======
        elif backend_name == "jax":
            key = (id(ys[0]), id(xs))
>>>>>>> 707b0984
        if key not in self.Js:
            self.Js[key] = Jacobian(ys, xs)
        return self.Js[key](i, j)

    def clear(self):
        """Clear cached Jacobians."""
        self.Js = {}


def jacobian(ys, xs, i=0, j=None):
    """Compute Jacobian matrix J: J[i][j] = dy_i / dx_j, where i = 0, ..., dim_y - 1 and
    j = 0, ..., dim_x - 1.

    Use this function to compute first-order derivatives instead of ``tf.gradients()``
    or ``torch.autograd.grad()``, because

    - It is lazy evaluation, i.e., it only computes J[i][j] when needed.
    - It will remember the gradients that have already been computed to avoid duplicate
      computation.

    Args:
        ys: Output Tensor of shape (batch_size, dim_y).
        xs: Input Tensor of shape (batch_size, dim_x).
        i (int):
        j (int or None):

    Returns:
        J[`i`][`j`] in Jacobian matrix J. If `j` is ``None``, returns the gradient of
        y_i, i.e., J[`i`].
    """
    return jacobian._Jacobians(ys, xs, i=i, j=j)


jacobian._Jacobians = Jacobians()


class Hessian:
    """Compute Hessian matrix H: H[i][j] = d^2y / dx_i dx_j, where i,j = 0,..., dim_x-1.

    It is lazy evaluation, i.e., it only computes H[i][j] when needed.

    Args:
        y: Output Tensor of shape (batch_size, 1) or (batch_size, dim_y > 1).
        xs: Input Tensor of shape (batch_size, dim_x).
        component: If `y` has the shape (batch_size, dim_y > 1), then `y[:, component]`
            is used to compute the Hessian. Do not use if `y` has the shape (batch_size,
            1).
        grad_y: The gradient of `y` w.r.t. `xs`. Provide `grad_y` if known to avoid
            duplicate computation. `grad_y` can be computed from ``Jacobian``.
    """

    def __init__(self, y, xs, component=None, grad_y=None):
        dim_y = y.shape[1]
        if dim_y > 1:
            if component is None:
                raise ValueError("The component of y is missing.")
            if component >= dim_y:
                raise ValueError(
                    "The component of y={} cannot be larger than the dimension={}.".format(
                        component, dim_y
                    )
                )
        else:
            if component is not None:
                raise ValueError("Do not use component for 1D y.")
            component = 0

        if grad_y is None:
            grad_y = jacobian(y, xs, i=component, j=None)
        self.H = Jacobian(grad_y, xs)

    def __call__(self, i=0, j=0):
        """Returns H[`i`][`j`]."""
        return self.H(i, j)


class Hessians:
    """Compute multiple Hessians.

    A new instance will be created for a new pair of (output, input). For the (output,
    input) pair that has been computed before, it will reuse the previous instance,
    rather than creating a new one.
    """

    def __init__(self):
        self.Hs = {}

    def __call__(self, y, xs, component=None, i=0, j=0, grad_y=None):
        if backend_name in ["tensorflow.compat.v1", "tensorflow"]:
            key = (y.ref(), xs.ref(), component)
        elif backend_name == "pytorch":
            key = (y, xs, component)
        elif backend_name == "paddle":
            key = (y, xs, component)
        if key not in self.Hs:
            self.Hs[key] = Hessian(y, xs, component=component, grad_y=grad_y)
        return self.Hs[key](i, j)

    def clear(self):
        """Clear cached Hessians."""
        self.Hs = {}


def hessian(ys, xs, component=None, i=0, j=0, grad_y=None):
    """Compute Hessian matrix H: H[i][j] = d^2y / dx_i dx_j, where i,j=0,...,dim_x-1.

    Use this function to compute second-order derivatives instead of ``tf.gradients()``
    or ``torch.autograd.grad()``, because

    - It is lazy evaluation, i.e., it only computes H[i][j] when needed.
    - It will remember the gradients that have already been computed to avoid duplicate
      computation.

    Args:
        ys: Output Tensor of shape (batch_size, dim_y).
        xs: Input Tensor of shape (batch_size, dim_x).
        component: If dim_y > 1, then `ys[:, component]` is used as y to compute the
            Hessian. If dim_y = 1, `component` must be ``None``.
        i (int):
        j (int):
        grad_y: The gradient of y w.r.t. `xs`. Provide `grad_y` if known to avoid
            duplicate computation. `grad_y` can be computed from ``jacobian``. Even if
            you do not provide `grad_y`, there is no duplicate computation if you use
            ``jacobian`` to compute first-order derivatives.

    Returns:
        H[`i`][`j`].
    """
    return hessian._Hessians(ys, xs, component=component, i=i, j=j, grad_y=grad_y)


hessian._Hessians = Hessians()


def clear():
    """Clear cached Jacobians and Hessians."""
    jacobian._Jacobians.clear()
    hessian._Hessians.clear()<|MERGE_RESOLUTION|>--- conflicted
+++ resolved
@@ -1,10 +1,6 @@
 __all__ = ["clear", "hessian", "jacobian"]
 
-<<<<<<< HEAD
-from .backend import backend_name, tf, torch, paddle
-=======
-from .backend import backend_name, tf, torch, jax
->>>>>>> 707b0984
+from .backend import backend_name, tf, torch, jax, paddle
 
 
 class Jacobian:
@@ -52,11 +48,8 @@
                 self.J[i] = torch.autograd.grad(
                     y, self.xs, grad_outputs=torch.ones_like(y), create_graph=True
                 )[0]
-<<<<<<< HEAD
             elif backend_name == "paddle":
-                self.J[i] = paddle.autograd.grad(y, self.xs, create_graph=True, retain_graph=True)[0]                
-        return self.J[i] if j is None or self.dim_x == 1 else self.J[i][:, j : j + 1]
-=======
+                self.J[i] = paddle.autograd.grad(y, self.xs, create_graph=True, retain_graph=True)[0]
             elif backend_name == "jax":
                 # Here, we follow "Vector-valued gradients with VJPs" section in
                 # https://jax.readthedocs.io/en/latest/notebooks/autodiff_cookbook.html
@@ -93,7 +86,6 @@
                     lambda x: self.J[i][1](x)[:, j : j + 1],
                 )
             )
->>>>>>> 707b0984
 
 
 class Jacobians:
@@ -154,13 +146,10 @@
             key = (ys.ref(), xs.ref())
         elif backend_name == "pytorch":
             key = (ys, xs)
-<<<<<<< HEAD
         elif backend_name == "paddle":
             key = (ys, xs)
-=======
         elif backend_name == "jax":
             key = (id(ys[0]), id(xs))
->>>>>>> 707b0984
         if key not in self.Js:
             self.Js[key] = Jacobian(ys, xs)
         return self.Js[key](i, j)
