__all__ = ["LossHistory", "Model", "TrainState"]

import pickle
from collections import OrderedDict

import numpy as np
import paddle
from . import config
from . import display
from . import gradients as grad
from . import losses as losses_module
from . import metrics as metrics_module
from . import optimizers
from . import utils
from .backend import backend_name, tf, torch, jax, paddle
from .callbacks import CallbackList


class Model:
    """A ``Model`` trains a ``NN`` on a ``Data``.

    Args:
        data: ``deepxde.data.Data`` instance.
        net: ``deepxde.nn.NN`` instance.
    """

    def __init__(self, data, net):
        self.data = data
        self.net = net

        self.opt_name = None
        self.batch_size = None
        self.callbacks = None
        self.metrics = None
        self.external_trainable_variables = []
        self.train_state = TrainState()
        self.losshistory = LossHistory()
        self.stop_training = False

        # Backend-dependent attributes
        self.opt = None
        # Tensor or callable
        self.outputs = None
        self.outputs_losses_train = None
        self.outputs_losses_test = None
        self.train_step = None
        if backend_name == "tensorflow.compat.v1":
            self.sess = None
            self.saver = None
        elif backend_name == "pytorch":
            self.lr_scheduler = None
        elif backend_name == "jax":
            self.opt_state = None
            self.params = None
        elif backend_name == "paddle":
            if not paddle.in_dynamic_mode():
                self.static_start_up = None
                self.exe = None
                self.start_up_program = None
                self.feeds = dict()
                self.fetches = dict()

                #train elements
                self.train_program = None
                self.train_targets = dict()
                self.train_losses = None
                self.train_outputs = None

                # test elements
                self.test_program = None
                self.test_targets = dict()
                self.test_losses = None
                self.test_outputs = None
                self.var_list = []
                self.extra_fetch_var = []


    @utils.timing
    def compile(
        self,
        optimizer,
        lr=None,
        loss="MSE",
        metrics=None,
        decay=None,
        loss_weights=None,
        external_trainable_variables=None,
    ):
        """Configures the model for training.
        loss="mean l2 relative error",
        Args:
            optimizer: String name of an optimizer, or a backend optimizer class
                instance.
            lr (float): The learning rate. For L-BFGS, use
                ``dde.optimizers.set_LBFGS_options`` to set the hyperparameters.
            loss: If the same loss is used for all errors, then `loss` is a String name
                of a loss function or a loss function. If different errors use
                different losses, then `loss` is a list whose size is equal to the
                number of errors.
            metrics: List of metrics to be evaluated by the model during training.
            decay (tuple): Name and parameters of decay to the initial learning rate.
                One of the following options:

                - For backend TensorFlow 1.x:

                    - `inverse_time_decay <https://www.tensorflow.org/api_docs/python/tf/compat/v1/train/inverse_time_decay>`_: ("inverse time", decay_steps, decay_rate)
                    - `cosine_decay <https://www.tensorflow.org/api_docs/python/tf/compat/v1/train/cosine_decay>`_: ("cosine", decay_steps, alpha)

                - For backend TensorFlow 2.x:

                    - `InverseTimeDecay <https://www.tensorflow.org/api_docs/python/tf/keras/optimizers/schedules/InverseTimeDecay>`_: ("inverse time", decay_steps, decay_rate)
                    - `CosineDecay <https://www.tensorflow.org/api_docs/python/tf/keras/optimizers/schedules/CosineDecay>`_: ("cosine", decay_steps, alpha)

                - For backend PyTorch:

                    - `StepLR <https://pytorch.org/docs/stable/generated/torch.optim.lr_scheduler.StepLR.html>`_: ("step", step_size, gamma)

            loss_weights: A list specifying scalar coefficients (Python floats) to
                weight the loss contributions. The loss value that will be minimized by
                the model will then be the weighted sum of all individual losses,
                weighted by the `loss_weights` coefficients.
            external_trainable_variables: A trainable ``dde.Variable`` object or a list
                of trainable ``dde.Variable`` objects. The unknown parameters in the
                physics systems that need to be recovered. If the backend is
                tensorflow.compat.v1, `external_trainable_variables` is ignored, and all
                trainable ``dde.Variable`` objects are automatically collected.
        """
        print("Compiling model...")
        self.opt_name = optimizer
        loss_fn = losses_module.get(loss)
        self.losshistory.set_loss_weights(loss_weights)
        if external_trainable_variables is None:
            self.external_trainable_variables = []
        else:
            if backend_name == "tensorflow.compat.v1":
                print(
                    "Warning: For the backend tensorflow.compat.v1, "
                    "`external_trainable_variables` is ignored, and all trainable "
                    "``tf.Variable`` objects are automatically collected."
                )
            if not isinstance(external_trainable_variables, list):
                external_trainable_variables = [external_trainable_variables]
            self.external_trainable_variables = external_trainable_variables

        if backend_name == "tensorflow.compat.v1":
            self._compile_tensorflow_compat_v1(lr, loss_fn, decay, loss_weights)
        elif backend_name == "tensorflow":
            self._compile_tensorflow(lr, loss_fn, decay, loss_weights)
        elif backend_name == "pytorch":
            self._compile_pytorch(lr, loss_fn, decay, loss_weights)
        elif backend_name == "jax":
            self._compile_jax(lr, loss_fn, decay, loss_weights)
        elif backend_name == "paddle":
            if paddle.in_dynamic_mode():
                self._compile_paddle(lr, loss_fn, decay, loss_weights)
            else:
                self._compile_paddle_static(lr, loss_fn, decay, loss_weights)
        # metrics may use model variables such as self.net, and thus are instantiated
        # after backend compile.
        metrics = metrics or []
        self.metrics = [metrics_module.get(m) for m in metrics]

    def _compile_tensorflow_compat_v1(self, lr, loss_fn, decay, loss_weights):
        """tensorflow.compat.v1"""
        if not self.net.built:
            self.net.build()
        if self.sess is None:
            if config.xla_jit:
                cfg = tf.ConfigProto()
                cfg.graph_options.optimizer_options.global_jit_level = (
                    tf.OptimizerOptions.ON_2
                )
                self.sess = tf.Session(config=cfg)
            else:
                self.sess = tf.Session()
            self.saver = tf.train.Saver(max_to_keep=None)

        def losses(losses_fn):
            # Data losses
            losses = losses_fn(
                self.net.targets, self.net.outputs, loss_fn, self.net.inputs, self
            )
            if not isinstance(losses, list):
                losses = [losses]
            # Regularization loss
            if self.net.regularizer is not None:
                losses.append(tf.losses.get_regularization_loss())
            losses = tf.convert_to_tensor(losses)
            # Weighted losses
            if loss_weights is not None:
                losses *= loss_weights
            return losses

        losses_train = losses(self.data.losses_train)
        losses_test = losses(self.data.losses_test)
        total_loss = tf.math.reduce_sum(losses_train)

        # Tensors
        self.outputs = self.net.outputs
        self.outputs_losses_train = [self.net.outputs, losses_train]
        self.outputs_losses_test = [self.net.outputs, losses_test]
        self.train_step = optimizers.get(
            total_loss, self.opt_name, learning_rate=lr, decay=decay
        )

    def _compile_tensorflow(self, lr, loss_fn, decay, loss_weights):
        """tensorflow"""

        @tf.function(jit_compile=config.xla_jit)
        def outputs(training, inputs):
            return self.net(inputs, training=training)

        def outputs_losses(training, inputs, targets, auxiliary_vars, losses_fn):
            self.net.auxiliary_vars = auxiliary_vars
            # Don't call outputs() decorated by @tf.function above, otherwise the
            # gradient of outputs wrt inputs will be lost here.
            outputs_ = self.net(inputs, training=training)
            # Data losses
            losses = losses_fn(targets, outputs_, loss_fn, inputs, self)
            if not isinstance(losses, list):
                losses = [losses]
            # Regularization loss
            if self.net.regularizer is not None:
                losses += [tf.math.reduce_sum(self.net.losses)]
            losses = tf.convert_to_tensor(losses)
            # Weighted losses
            if loss_weights is not None:
                losses *= loss_weights
            return outputs_, losses

        @tf.function(jit_compile=config.xla_jit)
        def outputs_losses_train(inputs, targets, auxiliary_vars):
            return outputs_losses(
                True, inputs, targets, auxiliary_vars, self.data.losses_train
            )

        @tf.function(jit_compile=config.xla_jit)
        def outputs_losses_test(inputs, targets, auxiliary_vars):
            return outputs_losses(
                False, inputs, targets, auxiliary_vars, self.data.losses_test
            )

        opt = optimizers.get(self.opt_name, learning_rate=lr, decay=decay)

        @tf.function(jit_compile=config.xla_jit)
        def train_step(inputs, targets, auxiliary_vars):
            # inputs and targets are np.ndarray and automatically converted to Tensor.
            with tf.GradientTape() as tape:
                losses = outputs_losses_train(inputs, targets, auxiliary_vars)[1]
                total_loss = tf.math.reduce_sum(losses)
            trainable_variables = (
                self.net.trainable_variables + self.external_trainable_variables
            )
            grads = tape.gradient(total_loss, trainable_variables)
            opt.apply_gradients(zip(grads, trainable_variables))

        def train_step_tfp(
            inputs, targets, auxiliary_vars, previous_optimizer_results=None
        ):
            def build_loss():
                losses = outputs_losses_train(inputs, targets, auxiliary_vars)[1]
                return tf.math.reduce_sum(losses)

            trainable_variables = (
                self.net.trainable_variables + self.external_trainable_variables
            )
            return opt(trainable_variables, build_loss, previous_optimizer_results)

        # Callables
        self.outputs = outputs
        self.outputs_losses_train = outputs_losses_train
        self.outputs_losses_test = outputs_losses_test
        self.train_step = (
            train_step
            if not optimizers.is_external_optimizer(self.opt_name)
            else train_step_tfp
        )

    def _compile_pytorch(self, lr, loss_fn, decay, loss_weights):
        """pytorch"""

        def outputs(training, inputs):
            self.net.train(mode=training)
            with torch.no_grad():
                if isinstance(inputs, tuple):
                    inputs = tuple(map(torch.as_tensor, inputs))
                else:
                    inputs = torch.as_tensor(inputs)
                return self.net(inputs)

        def outputs_losses(training, inputs, targets, losses_fn):
            self.net.train(mode=training)
            if isinstance(inputs, tuple):
                inputs = tuple(
                    map(lambda x: torch.as_tensor(x).requires_grad_(), inputs)
                )
            else:
                inputs = torch.as_tensor(inputs)
                inputs.requires_grad_()

            # file_name1 = 'pytorch_net_input'
            # with open(file_name1,'ab') as f1:
            #     np.savetxt(f1,utils.to_numpy(inputs),delimiter=",")

            outputs_ = self.net(inputs)

            # file_name = 'pytorch_net_output'
            # with open(file_name,'ab') as f:
            #     np.savetxt(f,utils.to_numpy(outputs_),delimiter=",")

            # Data losses
            if targets is not None:
                targets = torch.as_tensor(targets)
            losses = losses_fn(targets, outputs_, loss_fn, inputs, self)
            if not isinstance(losses, list):
                losses = [losses]
            losses = torch.stack(losses)

            # file_name2 = 'pytorch_losses'
            # with open(file_name2,'ab') as f2:
            #     np.savetxt(f2,utils.to_numpy(losses),delimiter=",")
            # Weighted losses
            if loss_weights is not None:
                losses *= torch.as_tensor(loss_weights)
            # Clear cached Jacobians and Hessians.
            grad.clear()
            return outputs_, losses

        def outputs_losses_train(inputs, targets):
            return outputs_losses(True, inputs, targets, self.data.losses_train)

        def outputs_losses_test(inputs, targets):
            return outputs_losses(False, inputs, targets, self.data.losses_test)

        # Another way is using per-parameter options
        # https://pytorch.org/docs/stable/optim.html#per-parameter-options,
        # but not all optimizers (such as L-BFGS) support this.
        trainable_variables = (
            list(self.net.parameters()) + self.external_trainable_variables
        )
        if self.net.regularizer is None:
            self.opt, self.lr_scheduler = optimizers.get(
                trainable_variables, self.opt_name, learning_rate=lr, decay=decay
            )
        else:
            if self.net.regularizer[0] == "l2":
                self.opt, self.lr_scheduler = optimizers.get(
                    trainable_variables,
                    self.opt_name,
                    learning_rate=lr,
                    decay=decay,
                    weight_decay=self.net.regularizer[1],
                )
            else:
                raise NotImplementedError(
                    f"{self.net.regularizer[0]} regularizaiton to be implemented for "
                    "backend pytorch."
                )

        def train_step(inputs, targets):
            def closure():
                losses = outputs_losses_train(inputs, targets)[1]
                total_loss = torch.sum(losses)
                print(f"{total_loss.item():.10f}")

                file_name3 = 'pytorch_dygrqaph_loss.log'
                with open(file_name3, 'ab') as f3:
                    np.savetxt(f3, utils.to_numpy(total_loss).reshape(1,-1), delimiter=",")
                
                total_loss.backward()
                
                self.opt.zero_grad()
                total_loss.backward()
                return total_loss

            self.opt.step(closure)
            if self.lr_scheduler is not None:
                self.lr_scheduler.step()

        # Callables
        self.outputs = outputs
        self.outputs_losses_train = outputs_losses_train
        self.outputs_losses_test = outputs_losses_test
        self.train_step = train_step

    def _compile_jax(self, lr, loss_fn, decay, loss_weights):
        """jax"""
        # Initialize the network's parameters
        key = jax.random.PRNGKey(config.jax_random_seed)
        self.net.params = self.net.init(key, self.data.test()[0])
        self.params = [self.net.params, self.external_trainable_variables]
        # TODO: learning rate decay
        self.opt = optimizers.get(self.opt_name, learning_rate=lr)
        self.opt_state = self.opt.init(self.params)

        @jax.jit
        def outputs(params, training, inputs):
            return self.net.apply(params, inputs, training=training)

        def outputs_losses(params, training, inputs, targets, losses_fn):
            nn_params, ext_params = params
            # TODO: Add auxiliary vars
            def outputs_fn(inputs):
                return self.net.apply(nn_params, inputs, training=training)

            outputs_ = self.net.apply(nn_params, inputs, training=training)
            # Data losses
            # We use aux so that self.data.losses is a pure function.
            aux = [outputs_fn, ext_params] if ext_params else [outputs_fn]
            losses = losses_fn(targets, outputs_, loss_fn, inputs, self, aux=aux)
            # TODO: Add regularization loss, weighted losses
            if not isinstance(losses, list):
                losses = [losses]
            losses = jax.numpy.asarray(losses)
            return outputs_, losses

        @jax.jit
        def outputs_losses_train(params, inputs, targets):
            return outputs_losses(params, True, inputs, targets, self.data.losses_train)

        @jax.jit
        def outputs_losses_test(params, inputs, targets):
            return outputs_losses(params, False, inputs, targets, self.data.losses_test)

        @jax.jit
        def train_step(params, opt_state, inputs, targets):
            def loss_function(params):
                return jax.numpy.sum(outputs_losses_train(params, inputs, targets)[1])

            grad_fn = jax.grad(loss_function)
            grads = grad_fn(params)
            updates, new_opt_state = self.opt.update(grads, opt_state)
            new_params = optimizers.apply_updates(params, updates)
            return new_params, new_opt_state

        # Pure functions
        self.outputs = outputs
        self.outputs_losses_train = outputs_losses_train
        self.outputs_losses_test = outputs_losses_test
        self.train_step = train_step

    def _compile_paddle(self, lr, loss_fn, decay, loss_weights):
        """paddle"""

        def outputs(training, inputs):
            if training:
                self.net.train()
            else:
                self.net.eval()
            with paddle.no_grad():
                return self.net(paddle.to_tensor(inputs))

        def outputs_losses(training, inputs, targets, losses_fn):
            if training:
                self.net.train()
            else:
                self.net.eval()
            inputs = paddle.to_tensor(inputs, stop_gradient=False)
            outputs_ = self.net(inputs)

            # Data losses
            if targets is not None:
                targets = paddle.to_tensor(targets)
            losses = losses_fn(targets, outputs_, loss_fn, inputs, self)
            if not isinstance(losses, list):
                losses = [losses]
            # TODO: regularization
            losses = paddle.concat(losses, axis=0)

            # Weighted losses
            if loss_weights is not None:
                losses *= paddle.to_tensor(loss_weights)
            # Clear cached Jacobians and Hessians.
            grad.clear()

            return outputs_, losses

        def outputs_losses_train(inputs, targets):
            return outputs_losses(True, inputs, targets, self.data.losses_train)

        def outputs_losses_test(inputs, targets):
            return outputs_losses(False, inputs, targets, self.data.losses_test)

        trainable_variables = (
            list(self.net.parameters()) + self.external_trainable_variables
        )
        self.opt = optimizers.get(
            trainable_variables, self.opt_name, learning_rate=lr, decay=decay
        )

        def train_step(inputs, targets):
            losses = outputs_losses_train(inputs, targets)[1]
            total_loss = paddle.sum(losses)
            
            file_name3 = 'paddle_dygraph_loss.log'
            with open(file_name3, 'ab') as f3:
                np.savetxt(f3, utils.to_numpy(total_loss), delimiter=",")
            
            total_loss.backward()
<<<<<<< HEAD
            print(f"{total_loss.item():.10f}")
=======
            print(f"{total_loss.item(0):.10f}")
>>>>>>> db747210
            self.opt.step()
            self.opt.clear_grad()

        # Callables
        self.outputs = outputs
        self.outputs_losses_train = outputs_losses_train
        self.outputs_losses_test = outputs_losses_test
        self.train_step = train_step

    def _compile_paddle_static(self, lr, loss_fn, decay, loss_weights):
        """paddle_static_program init"""
        place = paddle.CUDAPlace(0)
        if self.exe == None:
            self.exe = paddle.static.Executor(place)

        """ set train parameters and optimizer"""
        trainable_variables = (
            list(self.net.parameters()) + self.external_trainable_variables
        )
        self.opt = optimizers.get(
            trainable_variables, self.opt_name, learning_rate=lr, decay=decay
        )

        """ paddle static train start_up program """
        def static_start_up(train_inputs, train_targets, test_inputs, test_targets, losses_fn, test_losses_fn):
            print("oldAD init train program")
            train_inputs_shape = list(train_inputs.shape)
            train_inputs_shape[0] = None
            if train_targets is not None:
                train_targets_shape = list(train_targets.shape)
                train_targets_shape[0] = None
            self.train_program = paddle.static.default_main_program()
            self.start_up_program = paddle.static.default_startup_program()

            with paddle.static.program_guard(self.train_program,
                                             self.start_up_program):
                train_inputs_buffer = paddle.static.data(name='train_inputs',
                                    shape=train_inputs_shape,
                                    dtype=train_inputs.dtype)
                train_inputs_buffer.stop_gradient = False
                print("train_inputs_buffer shape :", train_inputs_buffer.shape)

                if train_targets is not None:
                    train_targets_buffer = paddle.static.data(name='train_targets',
                                    shape=train_targets_shape,
                                    dtype=train_targets.dtype)
                else:
                    train_targets_buffer = paddle.static.data(name='train_targets',
                                    shape=[0])
                train_targets_buffer.stop_gradient = False
                print("train_targets_buffer shape :", train_targets_buffer.shape)

                self.train_outputs = self.net(train_inputs_buffer)
                print("train_outputs shape :", self.train_outputs.shape)

                self.train_losses = losses_fn(train_targets_buffer, self.train_outputs, loss_fn, train_inputs_buffer, self)
                if not isinstance(self.train_losses, list):
                    self.train_losses = [self.train_losses]
                self.train_losses = paddle.concat(self.train_losses, axis=0)

                # Weighted losses
                if loss_weights is not None:
                    print("loss_weights:",loss_weights)
                    loss_weights_shape = [len(loss_weights)]
                    loss_weights_buffer = paddle.static.data(name='loss_weights',
                                    shape=loss_weights_shape,
                                    dtype=type(loss_weights[0]))
                    loss_weights_buffer.stop_gradient = False

                    self.train_losses *= loss_weights_buffer
                grad.clear()

                self.train_losses = paddle.sum(self.train_losses)

                self.opt.minimize(self.train_losses)

            # import os
            # f = open('oldAD_main_program.log','w')
            # print (self.train_program,file=f)
            # f.close()

            self.exe.run(self.start_up_program)

        def prim_static_start_up(train_inputs, train_targets, test_inputs, test_targets, train_losses_fn, test_losses_fn):
            print("prim init train program")

            self.train_program = paddle.static.default_main_program()
            self.test_program = self.train_program.clone()
            self.start_up_program  = paddle.static.default_startup_program()

            # s = open('prim_start_up_program.log','w')
            # print (self.start_up_program,file=s)
            # s.close()

            # build the train_program
            with paddle.fluid.unique_name.guard("rename"):
                with paddle.static.program_guard(self.train_program, self.start_up_program):
                    inputs_buffer = paddle.static.data(name='train_inputs',
                                        shape=train_inputs.shape,
                                        dtype=train_inputs.dtype)
                    inputs_buffer.stop_gradient = False
                    print("train_inputs_buffer shape :", inputs_buffer.shape)

                    if train_targets is not None:
                        targets_buffer = paddle.static.data(name='train_targets',
                                        shape=train_targets.shape,
                                        dtype=train_targets.dtype)
                        targets_buffer.stop_gradient = False
                        print("train_targets_buffer shape :", targets_buffer.shape)
                    else:
                        targets_buffer = paddle.static.data(name='train_targets',
                                                            shape=train_inputs.shape,
                                                            dtype=train_inputs.dtype)
                    self.train_outputs = self.net(inputs_buffer)
                    print("train_outputs shape :", self.train_outputs.shape)

                    losses = train_losses_fn(targets_buffer, self.train_outputs, loss_fn, inputs_buffer, self)
                    if not isinstance(losses, list):
                        losses = [losses]
                    print("loss compute end")
                    losses = paddle.concat(losses, axis=0)
                    # Weighted losses
                    if loss_weights is not None:
                        loss_weights_buffer = paddle.static.data(name='loss_weights',
                                        shape=loss_weights.shape,
                                        dtype=loss_weights.dtype)
                        loss_weights_buffer.stop_gradient = False
                        losses *= loss_weights_buffer

                    grad.clear()
                    self.train_losses = paddle.sum(losses)

                    self.opt.minimize(self.train_losses, startup_program=self.start_up_program)
                    paddle.incubate.autograd.prim2orig()

                    print("train_program success")

            # f = open('prim_train_program.log','w')
            # print (self.train_program,file=f)
            # f.close()

            # build the test_program
            with paddle.fluid.unique_name.guard("rename"):
                with paddle.static.program_guard(self.test_program, self.start_up_program):
                    inputs_buffer_ = paddle.static.data(name='test_inputs',
                                        shape=test_inputs.shape,
                                        dtype=test_inputs.dtype)
                    inputs_buffer_.stop_gradient = False
                    print("test_inputs_buffer shape :", inputs_buffer_.shape)

                    if test_targets is not None:
                        targets_buffer_ = paddle.static.data(name='test_targets',
                                        shape=test_targets.shape,
                                        dtype=test_targets.dtype)
                        targets_buffer_.stop_gradient = False
                        print("test_targets_buffer shape :", targets_buffer_.shape)
                    else:
                        targets_buffer_ = paddle.static.data(name='test_targets',
<<<<<<< HEAD
                                                             shape=test_inputs.shape,
                                                             dtype=test_inputs.dtype)
=======
                                                             shape=inputs_buffer_.dtype,
                                                             dtype=inputs_buffer_.dtype)
>>>>>>> db747210
                    self.test_outputs = self.net(inputs_buffer_)
                    print("outputs shape :", self.test_outputs.shape)

                    losses = test_losses_fn(targets_buffer_, self.test_outputs, loss_fn, inputs_buffer_, self)
                    if not isinstance(losses, list):
                        losses = [losses]
                    print("loss compute end")
                    losses = paddle.concat(losses, axis=0)
                    # Weighted losses
                    if loss_weights is not None:
                        loss_weights_buffer_ = paddle.static.data(name='loss_weights',
                                        shape=loss_weights.shape,
                                        dtype=loss_weights.dtype)
                        loss_weights_buffer_.stop_gradient = False
                        losses *= loss_weights_buffer_

                    grad.clear()
                    self.test_losses = paddle.sum(losses)

                    paddle.incubate.autograd.prim2orig()

                    print("test_program success")

            # s = open('prim_test_program.log','w')
            # print (self.test_program,file=s)
            # s.close()

            self.exe.run(self.start_up_program)
            print("prim build end")

        def outputs(training, inputs):
<<<<<<< HEAD
            self.feeds = dict()
            self.extra_fetch_var = []
            if training : 
=======

            if training:
>>>>>>> db747210
                self.feeds['train_inputs'] = inputs
                if loss_weights is not None:
                    self.feeds['loss_weights'] = loss_weights

                self.fetches = [self.train_losses.name]
                self.fetches.append(self.train_outputs.name)
                self.fetches.append(self.var_list)
                static_out = self.exe.run(self.train_program, feed=self.feeds,
                            fetch_list=self.fetches)
            else:
                if paddle.incubate.autograd.prim_enabled():
                    self.feeds['test_inputs'] = inputs
                    if loss_weights is not None:
                        self.feeds['loss_weights'] = loss_weights

                    self.fetches = [self.test_losses.name]
                    self.fetches.append(self.test_outputs.name)
                    self.fetches.append(self.var_list)
                    static_out = self.exe.run(self.test_program, feed=self.feeds,
                            fetch_list=self.fetches)
                else:
                    self.feeds['train_inputs'] = inputs
                    if loss_weights is not None:
                        self.feeds['loss_weights'] = loss_weights

                    self.fetches = [self.train_losses.name]
                    self.fetches.append(self.train_outputs.name)
                    self.fetches.append(self.var_list)
                    static_out = self.exe.run(self.train_program, feed=self.feeds,
                            fetch_list=self.fetches)
            
            for i in range(len(self.var_list)):
                self.extra_fetch_var.append(static_out[i+2])    
                

        def outputs_losses(training, inputs, targets, losses_fn):
            self.feeds = dict()
            self.extra_fetch_var = []
            if training:
                self.feeds['train_inputs'] = inputs
                if loss_weights is not None:
                    self.feeds['loss_weights'] = loss_weights
                if targets is not None:
                    self.feeds['train_targets'] = targets

                self.fetches = [self.total_loss.name]
                self.fetches.append(self.train_outputs.name)
                self.fetches.append(self.var_list)
                static_out = self.exe.run(self.train_program, feed=self.feeds,
                            fetch_list=self.fetches)
            else:
                if paddle.incubate.autograd.prim_enabled():
                    self.feeds['test_inputs'] = inputs
                    if loss_weights is not None:
                        self.feeds['loss_weights'] = loss_weights
                    if targets is not None:
                        self.feeds['test_targets'] = targets

                    self.fetches = [self.test_losses.name]
                    self.fetches.append(self.test_outputs.name)
                    self.fetches.append(self.var_list)
                    static_out = self.exe.run(self.test_program, feed=self.feeds,
                            fetch_list=self.fetches)
                else:
                    self.feeds['train_inputs'] = inputs
                    if loss_weights is not None:
                        self.feeds['loss_weights'] = loss_weights
                    if targets is not None:
                        self.feeds['train_targets'] = targets

                    self.fetches = [self.total_loss.name]
                    self.fetches.append(self.train_outputs.name)
                    self.fetches.append(self.var_list)
                    static_out = self.exe.run(self.train_program, feed=self.feeds,
                            fetch_list=self.fetches)
            
            # Data losses
            losses = static_out[0]
            if losses.size == 1:
                total_loss = losses.item()
                if isinstance(total_loss, float):
                    print(f"{total_loss:.10f}")
            outputs_ = static_out[1]
            for i in range(len(self.var_list)):
                self.extra_fetch_var.append(static_out[i+2])
            return outputs_, losses

        def outputs_losses_train(inputs, targets):
            return outputs_losses(True, inputs, targets, self.data.losses_train)

        def outputs_losses_test(inputs, targets):
            return outputs_losses(False, inputs, targets, self.data.losses_test)

        def train_step(inputs, targets):
            _, loss = outputs_losses_train(inputs, targets)
            if paddle.incubate.autograd.prim_enabled():
                filename = 'newAD_static_loss.log'
            else:
                filename = 'oldAD_static_loss.log'
            f = open(filename,'ab')
            np.savetxt(f, loss, delimiter=',')
            f.close()

        # Callables
        self.outputs = outputs
        self.outputs_losses_train = outputs_losses_train
        self.outputs_losses_test = outputs_losses_test
        self.train_step = train_step
        if paddle.incubate.autograd.prim_enabled():
            self.static_start_up = prim_static_start_up
        else:
            self.static_start_up = static_start_up

    def _outputs(self, training, inputs):
        if backend_name == "tensorflow.compat.v1":
            feed_dict = self.net.feed_dict(training, inputs)
            return self.sess.run(self.outputs, feed_dict=feed_dict)
        if backend_name in ["tensorflow", "pytorch"]:
            outs = self.outputs(training, inputs)
        elif backend_name == "paddle":
            outs = self.outputs(training, inputs)
            if not paddle.in_dynamic_mode():
                return outs
        elif backend_name == "jax":
            outs = self.outputs(self.net.params, training, inputs)
        return utils.to_numpy(outs)

    def _outputs_losses(self, training, inputs, targets, auxiliary_vars):
        if training:
            outputs_losses = self.outputs_losses_train
        else:
            outputs_losses = self.outputs_losses_test
        if backend_name == "tensorflow.compat.v1":
            feed_dict = self.net.feed_dict(training, inputs, targets, auxiliary_vars)
            return self.sess.run(outputs_losses, feed_dict=feed_dict)
        if backend_name == "tensorflow":
            outs = outputs_losses(inputs, targets, auxiliary_vars)
        elif backend_name == "pytorch":
            # TODO: auxiliary_vars
            self.net.requires_grad_(requires_grad=False)
            outs = outputs_losses(inputs, targets)
            self.net.requires_grad_()
        elif backend_name == "jax":
            # TODO: auxiliary_vars
            outs = outputs_losses(self.params, inputs, targets)
        elif backend_name == "paddle":
            outs = outputs_losses(inputs, targets)
            if not paddle.in_dynamic_mode():
                return outs[0], outs[1]
        return utils.to_numpy(outs[0]), utils.to_numpy(outs[1])

    def _train_step(self, inputs, targets, auxiliary_vars):
        if backend_name == "tensorflow.compat.v1":
            feed_dict = self.net.feed_dict(True, inputs, targets, auxiliary_vars)
            self.sess.run(self.train_step, feed_dict=feed_dict)
        elif backend_name == "tensorflow":
            self.train_step(inputs, targets, auxiliary_vars)
        elif backend_name in ["pytorch", "paddle"]:
            # TODO: auxiliary_vars
            self.train_step(inputs, targets)
        elif backend_name == "jax":
            # TODO: auxiliary_vars
            self.params, self.opt_state = self.train_step(
                self.params, self.opt_state, inputs, targets
            )
            self.net.params, self.external_trainable_variables = self.params

    @utils.timing
    def train(
        self,
        iterations=None,
        batch_size=None,
        display_every=1000,
        disregard_previous_best=False,
        callbacks=None,
        model_restore_path=None,
        model_save_path=None,
        epochs=None,
    ):
        """Trains the model.

        Args:
            iterations (Integer): Number of iterations to train the model, i.e., number
                of times the network weights are updated.
            batch_size: Integer or ``None``. If you solve PDEs via ``dde.data.PDE`` or
                ``dde.data.TimePDE``, do not use `batch_size`, and instead use
                `dde.callbacks.PDEResidualResampler
                <https://deepxde.readthedocs.io/en/latest/modules/deepxde.html#deepxde.callbacks.PDEResidualResampler>`_,
                see an `example <https://github.com/lululxvi/deepxde/blob/master/examples/diffusion_1d_resample.py>`_.
            display_every (Integer): Print the loss and metrics every this steps.
            disregard_previous_best: If ``True``, disregard the previous saved best
                model.
            callbacks: List of ``dde.callbacks.Callback`` instances. List of callbacks
                to apply during training.
            model_restore_path (String): Path where parameters were previously saved.
            model_save_path (String): Prefix of filenames created for the checkpoint.
            epochs (Integer): Deprecated alias to `iterations`. This will be removed in
                a future version.
        """
        if iterations is None and epochs is not None:
            print(
                "Warning: epochs is deprecated and will be removed in a future version."
                " Use iterations instead."
            )
            iterations = epochs

        self.batch_size = batch_size
        self.callbacks = CallbackList(callbacks=callbacks)
        self.callbacks.set_model(self)
        if disregard_previous_best:
            self.train_state.disregard_best()

        if backend_name == "tensorflow.compat.v1":
            if self.train_state.step == 0:
                print("Initializing variables...")
                self.sess.run(tf.global_variables_initializer())
            else:
                utils.guarantee_initialized_variables(self.sess)


        if model_restore_path is not None:
            self.restore(model_restore_path, verbose=1)

        print("Training model...\n")
        self.stop_training = False
        self.train_state.set_data_train(*self.data.train_next_batch(self.batch_size))
        self.train_state.set_data_test(*self.data.test())
        if self.train_state.step == 0:
            if backend_name == "paddle":
                if not paddle.in_dynamic_mode():
                    print("paddle start_up_program run...")
                    self.static_start_up(self.train_state.X_train,
                                    self.train_state.y_train,
                                    self.train_state.X_test,
                                    self.train_state.y_test,
                                    self.data.losses_train,
                                    self.data.losses_test)
        print("start_up_program end ...")
        # self._test()
        self.callbacks.on_train_begin()
        if optimizers.is_external_optimizer(self.opt_name):
            if backend_name == "tensorflow.compat.v1":
                self._train_tensorflow_compat_v1_scipy(display_every)
            elif backend_name == "tensorflow":
                self._train_tensorflow_tfp()
            elif backend_name == "pytorch":
                self._train_pytorch_lbfgs()
        else:
            if iterations is None:
                raise ValueError("No iterations for {}.".format(self.opt_name))
            self._train_sgd(iterations, display_every)
        self.callbacks.on_train_end()

        print("")
        # display.training_display.summary(self.train_state)
        # if model_save_path is not None:
            # self.save(model_save_path, verbose=1)
        return self.losshistory, self.train_state

    def _train_sgd(self, iterations, display_every):
        for i in range(iterations):
            self.callbacks.on_epoch_begin()
            self.callbacks.on_batch_begin()

            self.train_state.set_data_train(
                *self.data.train_next_batch(self.batch_size)
            )
            self._train_step(
                self.train_state.X_train,
                self.train_state.y_train,
                self.train_state.train_aux_vars,
            )

            self.train_state.epoch += 1
            self.train_state.step += 1
            # if self.train_state.step % display_every == 0 or i + 1 == iterations:
            #     self._test()

            self.callbacks.on_batch_end()
            self.callbacks.on_epoch_end()

            if self.stop_training:
                break
        print("train_step_end")
        self._test()

    def _train_tensorflow_compat_v1_scipy(self, display_every):
        def loss_callback(loss_train):
            self.train_state.epoch += 1
            self.train_state.step += 1
            if self.train_state.step % display_every == 0:
                self.train_state.loss_train = loss_train
                self.train_state.loss_test = None
                self.train_state.metrics_test = None
                self.losshistory.append(
                    self.train_state.step, self.train_state.loss_train, None, None
                )
                display.training_display(self.train_state)

        self.train_state.set_data_train(*self.data.train_next_batch(self.batch_size))
        feed_dict = self.net.feed_dict(
            True,
            self.train_state.X_train,
            self.train_state.y_train,
            self.train_state.train_aux_vars,
        )
        self.train_step.minimize(
            self.sess,
            feed_dict=feed_dict,
            fetches=[self.outputs_losses_train[1]],
            loss_callback=loss_callback,
        )
        self._test()

    def _train_tensorflow_tfp(self):
        # There is only one optimization step. If using multiple steps with/without
        # previous_optimizer_results, L-BFGS failed to reach a small error. The reason
        # could be that tfp.optimizer.lbfgs_minimize will start from scratch for each
        # call.
        n_iter = 0
        while n_iter < optimizers.LBFGS_options["maxiter"]:
            self.train_state.set_data_train(
                *self.data.train_next_batch(self.batch_size)
            )
            results = self.train_step(
                self.train_state.X_train,
                self.train_state.y_train,
                self.train_state.train_aux_vars,
            )
            n_iter += results.num_iterations.numpy()
            self.train_state.epoch += results.num_iterations.numpy()
            self.train_state.step += results.num_iterations.numpy()
            self._test()

            if results.converged or results.failed:
                break

    def _train_pytorch_lbfgs(self):
        prev_n_iter = 0
        while prev_n_iter < optimizers.LBFGS_options["maxiter"]:
            self.callbacks.on_epoch_begin()
            self.callbacks.on_batch_begin()

            self.train_state.set_data_train(
                *self.data.train_next_batch(self.batch_size)
            )
            self._train_step(
                self.train_state.X_train,
                self.train_state.y_train,
                self.train_state.train_aux_vars,
            )

            n_iter = self.opt.state_dict()["state"][0]["n_iter"]
            if prev_n_iter == n_iter:
                # Converged
                break

            self.train_state.epoch += n_iter - prev_n_iter
            self.train_state.step += n_iter - prev_n_iter
            prev_n_iter = n_iter
            self._test()

            self.callbacks.on_batch_end()
            self.callbacks.on_epoch_end()

            if self.stop_training:
                break

    def _test(self):
        (
            self.train_state.y_pred_train,
            self.train_state.loss_train,
        ) = self._outputs_losses(
            True,
            self.train_state.X_train,
            self.train_state.y_train,
            self.train_state.train_aux_vars,
        )
        self.train_state.y_pred_test, self.train_state.loss_test = self._outputs_losses(
            False,
            self.train_state.X_test,
            self.train_state.y_test,
            self.train_state.test_aux_vars,
        )

        if isinstance(self.train_state.y_test, (list, tuple)):
            self.train_state.metrics_test = [
                m(self.train_state.y_test[i], self.train_state.y_pred_test[i])
                for m in self.metrics
                for i in range(len(self.train_state.y_test))
            ]
        else:
            self.train_state.metrics_test = [
                m(self.train_state.y_test, self.train_state.y_pred_test)
                for m in self.metrics
            ]

        self.train_state.update_best()
        self.losshistory.append(
            self.train_state.step,
            self.train_state.loss_train,
            self.train_state.loss_test,
            self.train_state.metrics_test,
        )

        if (
            np.isnan(self.train_state.loss_train).any()
            or np.isnan(self.train_state.loss_test).any()
        ):
            self.stop_training = True
        # display.training_display(self.train_state)

    def predict(self, x, operator=None, callbacks=None):
        """Generates predictions for the input samples. If `operator` is ``None``,
        returns the network output, otherwise returns the output of the `operator`.

        Args:
            x: The network inputs. A Numpy array or a tuple of Numpy arrays.
            operator: A function takes arguments (`inputs`, `outputs`) or (`inputs`,
                `outputs`, `auxiliary_variables`) and outputs a tensor. `inputs` and
                `outputs` are the network input and output tensors, respectively.
                `auxiliary_variables` is the output of `auxiliary_var_function(x)`
                in `dde.data.PDE`. `operator` is typically chosen as the PDE (used to
                define `dde.data.PDE`) to predict the PDE residual.
            callbacks: List of ``dde.callbacks.Callback`` instances. List of callbacks
                to apply during prediction.
        """
        if isinstance(x, tuple):
            x = tuple(np.asarray(xi, dtype=config.real(np)) for xi in x)
        else:
            x = np.asarray(x, dtype=config.real(np))
        self.callbacks = CallbackList(callbacks=callbacks)
        self.callbacks.set_model(self)
        self.callbacks.on_predict_begin()

        if operator is None:
            y = self._outputs(False, x)
            self.callbacks.on_predict_end()
            return y

        # operator is not None
        if utils.get_num_args(operator) == 3:
            aux_vars = self.data.auxiliary_var_fn(x).astype(config.real(np))
        if backend_name == "tensorflow.compat.v1":
            if utils.get_num_args(operator) == 2:
                op = operator(self.net.inputs, self.net.outputs)
                feed_dict = self.net.feed_dict(False, x)
            elif utils.get_num_args(operator) == 3:
                op = operator(
                    self.net.inputs, self.net.outputs, self.net.auxiliary_vars
                )
                feed_dict = self.net.feed_dict(False, x, auxiliary_vars=aux_vars)
            y = self.sess.run(op, feed_dict=feed_dict)
        elif backend_name == "tensorflow":
            if utils.get_num_args(operator) == 2:

                @tf.function
                def op(inputs):
                    y = self.net(inputs)
                    return operator(inputs, y)

            elif utils.get_num_args(operator) == 3:

                @tf.function
                def op(inputs):
                    y = self.net(inputs)
                    return operator(inputs, y, aux_vars)

            y = op(x)
            y = utils.to_numpy(y)
        elif backend_name == "pytorch":
            self.net.eval()
            inputs = torch.as_tensor(x)
            inputs.requires_grad_()
            outputs = self.net(inputs)
            if utils.get_num_args(operator) == 2:
                y = operator(inputs, outputs)
            elif utils.get_num_args(operator) == 3:
                # TODO: Pytorch backend Implementation of Auxiliary variables.
                # y = operator(inputs, outputs, torch.as_tensor(aux_vars))
                raise NotImplementedError(
                    "Model.predict() with auxiliary variable hasn't been implemented "
                    "for backend pytorch."
                )
            y = utils.to_numpy(y)
        elif backend_name == "paddle":
            if paddle.in_dynamic_mode():
                self.net.eval()
                inputs = paddle.to_tensor(x, stop_gradient=False)
                outputs = self.net(inputs)
                if utils.get_num_args(operator) == 2:
                    y = operator(inputs, outputs)
                elif utils.get_num_args(operator) == 3:
                    # TODO: Paddle backend Implementation of Auxiliary variables.
                    # y = operator(inputs, outputs, paddle.to_tensor(aux_vars))
                    raise NotImplementedError(
                        "Model.predict() with auxiliary variable hasn't been implemented "
                        "for backend paddle."
                    )
                y = utils.to_numpy(y)
            else:
                for i in range(len(x)):
                    self.feeds['x' + str(i)] = x[i]
                self.exe.run(self.test_program, feed=self.feeds,
                                fetch_list=self.fetches)
                outputs = self.fetches[4:]
                if utils.get_num_args(operator) == 2:
                    y = operator(x, outputs)
                elif utils.get_num_args(operator) == 3:
                    # TODO: Paddle backend Implementation of Auxiliary variables.
                    # y = operator(inputs, outputs, paddle.to_tensor(aux_vars))
                    raise NotImplementedError(
                        "Model.predict() with auxiliary variable hasn't been implemented "
                        "for backend paddle."
                    )
                y = utils.to_numpy(y)

        self.callbacks.on_predict_end()
        return y

    # def evaluate(self, x, y, callbacks=None):
    #     """Returns the loss values & metrics values for the model in test mode."""
    #     raise NotImplementedError(
    #         "Model.evaluate to be implemented. Alternatively, use Model.predict."
    #     )

    def state_dict(self):
        """Returns a dictionary containing all variables."""
        # TODO: backend tensorflow
        if backend_name == "tensorflow.compat.v1":
            destination = OrderedDict()
            variables_names = [v.name for v in tf.global_variables()]
            values = self.sess.run(variables_names)
            for k, v in zip(variables_names, values):
                destination[k] = v
        elif backend_name in ["pytorch", "paddle"]:
            destination = self.net.state_dict()
        else:
            raise NotImplementedError(
                "state_dict hasn't been implemented for this backend."
            )
        return destination

    def save(self, save_path, protocol="backend", verbose=0):
        """Saves all variables to a disk file.

        Args:
            save_path (string): Prefix of filenames to save the model file.
            protocol (string): If `protocol` is "backend", save using the
                backend-specific method.

                - For "tensorflow.compat.v1", use `tf.train.Save <https://www.tensorflow.org/api_docs/python/tf/compat/v1/train/Saver#attributes>`_.
                - For "tensorflow", use `tf.keras.Model.save_weights <https://www.tensorflow.org/api_docs/python/tf/keras/Model#save_weights>`_.
                - For "pytorch", use `torch.save <https://pytorch.org/docs/stable/generated/torch.save.html>`_.
                - For "paddle", use `paddle.save <https://www.paddlepaddle.org.cn/documentation/docs/zh/api/paddle/save_cn.html#cn-api-paddle-framework-io-save>`_.

                If `protocol` is "pickle", save using the Python pickle module. Only the
                protocol "backend" supports ``restore()``.

        Returns:
            string: Path where model is saved.
        """
        # TODO: backend tensorflow
        save_path = f"{save_path}-{self.train_state.epoch}"
        if protocol == "pickle":
            save_path += ".pkl"
            with open(save_path, "wb") as f:
                pickle.dump(self.state_dict(), f)
        elif protocol == "backend":
            if backend_name == "tensorflow.compat.v1":
                save_path += ".ckpt"
                self.saver.save(self.sess, save_path)
            elif backend_name == "tensorflow":
                save_path += ".ckpt"
                self.net.save_weights(save_path)
            elif backend_name == "pytorch":
                save_path += ".pt"
                checkpoint = {
                    "model_state_dict": self.net.state_dict(),
                    "optimizer_state_dict": self.opt.state_dict(),
                }
                torch.save(checkpoint, save_path)
            elif backend_name == "paddle":
                save_path += ".pdparams"
                checkpoint = {
                    "model": self.net.state_dict(),
                    "opt": self.opt.state_dict(),
                }
                paddle.save(checkpoint, save_path)
            else:
                raise NotImplementedError(
                    "Model.save() hasn't been implemented for this backend."
                )
        if verbose > 0:
            print(
                "Epoch {}: saving model to {} ...\n".format(
                    self.train_state.epoch, save_path
                )
            )
        return save_path

    def restore(self, save_path, verbose=0):
        """Restore all variables from a disk file.

        Args:
            save_path (string): Path where model was previously saved.
        """
        # TODO: backend tensorflow
        if verbose > 0:
            print("Restoring model from {} ...\n".format(save_path))
        if backend_name == "tensorflow.compat.v1":
            self.saver.restore(self.sess, save_path)
        elif backend_name == "tensorflow":
            self.net.load_weights(save_path)
        elif backend_name == "pytorch":
            checkpoint = torch.load(save_path)
            self.net.load_state_dict(checkpoint["model_state_dict"])
            self.opt.load_state_dict(checkpoint["optimizer_state_dict"])
        elif backend_name == "paddle":
            checkpoint = paddle.load(save_path)
            self.net.set_state_dict(checkpoint["model"])
            self.opt.set_state_dict(checkpoint["opt"])
        else:
            raise NotImplementedError(
                "Model.restore() hasn't been implemented for this backend."
            )

    def print_model(self):
        """Prints all trainable variables."""
        # TODO: backend tensorflow, pytorch
        if backend_name != "tensorflow.compat.v1":
            raise NotImplementedError(
                "state_dict hasn't been implemented for this backend."
            )
        variables_names = [v.name for v in tf.trainable_variables()]
        values = self.sess.run(variables_names)
        for k, v in zip(variables_names, values):
            print("Variable: {}, Shape: {}".format(k, v.shape))
            print(v)


class TrainState:
    def __init__(self):
        self.epoch = 0
        self.step = 0

        # Current data
        self.X_train = None
        self.y_train = None
        self.train_aux_vars = None
        self.X_test = None
        self.y_test = None
        self.test_aux_vars = None

        # Results of current step
        # Train results
        self.loss_train = None
        self.y_pred_train = None
        # Test results
        self.loss_test = None
        self.y_pred_test = None
        self.y_std_test = None
        self.metrics_test = None

        # The best results correspond to the min train loss
        self.best_step = 0
        self.best_loss_train = np.inf
        self.best_loss_test = np.inf
        self.best_y = None
        self.best_ystd = None
        self.best_metrics = None

    def set_data_train(self, X_train, y_train, train_aux_vars=None):
        self.X_train = X_train
        self.y_train = y_train
        self.train_aux_vars = train_aux_vars

    def set_data_test(self, X_test, y_test, test_aux_vars=None):
        self.X_test = X_test
        self.y_test = y_test
        self.test_aux_vars = test_aux_vars

    def update_best(self):
        if self.best_loss_train > np.sum(self.loss_train):
            self.best_step = self.step
            self.best_loss_train = np.sum(self.loss_train)
            self.best_loss_test = np.sum(self.loss_test)
            self.best_y = self.y_pred_test
            self.best_ystd = self.y_std_test
            self.best_metrics = self.metrics_test

    def disregard_best(self):
        self.best_loss_train = np.inf


class LossHistory:
    def __init__(self):
        self.steps = []
        self.loss_train = []
        self.loss_test = []
        self.metrics_test = []
        self.loss_weights = None

    def set_loss_weights(self, loss_weights):
        self.loss_weights = loss_weights

    def append(self, step, loss_train, loss_test, metrics_test):
        self.steps.append(step)
        self.loss_train.append(loss_train)
        if loss_test is None:
            loss_test = self.loss_test[-1]
        if metrics_test is None:
            metrics_test = self.metrics_test[-1]
        self.loss_test.append(loss_test)
        self.metrics_test.append(metrics_test)<|MERGE_RESOLUTION|>--- conflicted
+++ resolved
@@ -497,11 +497,8 @@
                 np.savetxt(f3, utils.to_numpy(total_loss), delimiter=",")
             
             total_loss.backward()
-<<<<<<< HEAD
             print(f"{total_loss.item():.10f}")
-=======
-            print(f"{total_loss.item(0):.10f}")
->>>>>>> db747210
+
             self.opt.step()
             self.opt.clear_grad()
 
@@ -660,13 +657,8 @@
                         print("test_targets_buffer shape :", targets_buffer_.shape)
                     else:
                         targets_buffer_ = paddle.static.data(name='test_targets',
-<<<<<<< HEAD
                                                              shape=test_inputs.shape,
                                                              dtype=test_inputs.dtype)
-=======
-                                                             shape=inputs_buffer_.dtype,
-                                                             dtype=inputs_buffer_.dtype)
->>>>>>> db747210
                     self.test_outputs = self.net(inputs_buffer_)
                     print("outputs shape :", self.test_outputs.shape)
 
@@ -698,14 +690,9 @@
             print("prim build end")
 
         def outputs(training, inputs):
-<<<<<<< HEAD
             self.feeds = dict()
             self.extra_fetch_var = []
             if training : 
-=======
-
-            if training:
->>>>>>> db747210
                 self.feeds['train_inputs'] = inputs
                 if loss_weights is not None:
                     self.feeds['loss_weights'] = loss_weights
