"""Package for pytorch NN modules."""

__all__ = ["FNN", "NN"]

<<<<<<< HEAD
from .fnn import FNN, PFNN
=======
from .fnn import FNN
from .nn import NN
>>>>>>> 8681e4d3
<|MERGE_RESOLUTION|>--- conflicted
+++ resolved
@@ -1,10 +1,6 @@
 """Package for pytorch NN modules."""
 
-__all__ = ["FNN", "NN"]
+__all__ = ["NN", "FNN", "PFNN"]
 
-<<<<<<< HEAD
+from .nn import NN
 from .fnn import FNN, PFNN
-=======
-from .fnn import FNN
-from .nn import NN
->>>>>>> 8681e4d3
