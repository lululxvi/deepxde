--- conflicted
+++ resolved
@@ -4,7 +4,6 @@
 from .nn import NN
 from .. import activations
 from .. import initializers
-<<<<<<< HEAD
 
 
 class DeepONet(NN):
@@ -86,8 +85,6 @@
         if x.ndim == 1:
             x = paddle.reshape(x, [-1, 1])
         return x
-=======
->>>>>>> c8699216
 
 
 class DeepONetCartesianProd(NN):
