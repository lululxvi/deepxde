--- conflicted
+++ resolved
@@ -4,19 +4,8 @@
 
 
 def _get_lr_scheduler(lr, decay):
-<<<<<<< HEAD
-    if decay is None:
-        return lr, None
-    if decay[0] == "inverse time":
-        lr_sch = paddle.optimizer.lr.InverseTimeDecay(
-            lr,
-            decay[2]/decay[1],
-            verbose=False
-        )
-=======
     if decay[0] == "inverse time":
         lr_sch = paddle.optimizer.lr.InverseTimeDecay(lr, decay[1], verbose=False)
->>>>>>> 6d5f8ba7
     else:
         raise NotImplementedError(
             f"{decay[0]} decay is not implemented in PaddlePaddle"
@@ -45,8 +34,4 @@
 
     if optimizer == "adam":
         return paddle.optimizer.Adam(learning_rate=learning_rate, parameters=params)
-<<<<<<< HEAD
-
-=======
->>>>>>> 6d5f8ba7
     raise NotImplementedError(f"{optimizer} is not implemented in PaddlePaddle")