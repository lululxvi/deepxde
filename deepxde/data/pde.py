--- conflicted
+++ resolved
@@ -4,11 +4,7 @@
 from .. import backend as bkd
 from .. import config
 from ..backend import backend_name
-<<<<<<< HEAD
-from ..utils import get_num_args, run_if_all_none, split_in_rank
-=======
-from ..utils import get_num_args, run_if_all_none, mpi_scatter_from_rank0
->>>>>>> 21ca6afa
+from ..utils import get_num_args, run_if_all_none, mpi_scatter_from_rank0, split_in_rank
 
 
 class PDE(Data):
