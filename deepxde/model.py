--- conflicted
+++ resolved
@@ -663,14 +663,10 @@
             elif backend_name == "tensorflow":
                 self._train_tensorflow_tfp(verbose=verbose)
             elif backend_name == "pytorch":
-<<<<<<< HEAD
                 if self.opt_name == "L-BFGS":
-                    self._train_pytorch_lbfgs()
+                    self._train_pytorch_lbfgs(verbose=verbose)
                 elif self.opt_name == "NNCG":
-                    self._train_sgd(iterations, display_every)
-=======
-                self._train_pytorch_lbfgs(verbose=verbose)
->>>>>>> c816a112
+                    self._train_sgd(iterations, display_every, verbose=verbose)
             elif backend_name == "paddle":
                 self._train_paddle_lbfgs(verbose=verbose)
         else:
